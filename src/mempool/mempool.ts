--- conflicted
+++ resolved
@@ -352,15 +352,11 @@
                 return [false, reason]
             }
 
-<<<<<<< HEAD
             await this.store.removeOutstanding(oldUserOpInfo.userOpHash)
-=======
-            this.store.removeOutstanding(oldUserOpInfo.userOpHash)
             this.reputationManager.replaceUserOperationSeenStatus(
                 oldOp,
                 entryPoint
             )
->>>>>>> 0a77ef02
         }
 
         this.reputationManager.increaseUserOperationSeenStatus(
@@ -872,37 +868,27 @@
             const [mempoolNonceKey, mempoolNonceSequence] =
                 getNonceKeyAndSequence(mempoolUserOp.nonce)
 
-<<<<<<< HEAD
+            let isPaymasterSame = false
+
+            if (isVersion07(userOp) && isVersion07(mempoolUserOp)) {
+                isPaymasterSame =
+                    mempoolUserOp.paymaster === userOp.paymaster &&
+                    !(
+                        mempoolUserOp.sender === userOp.sender &&
+                        mempoolNonceKey === nonceKey &&
+                        mempoolNonceSequence === nonceSequence
+                    ) &&
+                    userOp.paymaster !== null
+            }
+
             return (
-                mempoolUserOp.sender === userOp.sender &&
-                mempoolNonceKey === nonceKey &&
-                mempoolNonceSequence >= currentNonceValue &&
-                mempoolNonceSequence < nonceSequence
+                (mempoolUserOp.sender === userOp.sender &&
+                    mempoolNonceKey === nonceKey &&
+                    mempoolNonceSequence >= currentNonceSequence &&
+                    mempoolNonceSequence < nonceSequence) ||
+                isPaymasterSame
             )
         })
-=======
-                let isPaymasterSame = false
-
-                if (isVersion07(userOp) && isVersion07(mempoolUserOp)) {
-                    isPaymasterSame =
-                        mempoolUserOp.paymaster === userOp.paymaster &&
-                        !(
-                            mempoolUserOp.sender === userOp.sender &&
-                            mempoolNonceKey === nonceKey &&
-                            mempoolNonceSequence === nonceSequence
-                        ) &&
-                        userOp.paymaster !== null
-                }
-
-                return (
-                    (mempoolUserOp.sender === userOp.sender &&
-                        mempoolNonceKey === nonceKey &&
-                        mempoolNonceSequence >= currentNonceSequence &&
-                        mempoolNonceSequence < nonceSequence) ||
-                    isPaymasterSame
-                )
-            })
->>>>>>> 0a77ef02
 
         return outstanding
             .sort((a, b) => {
