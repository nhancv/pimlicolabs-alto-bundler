--- conflicted
+++ resolved
@@ -131,15 +131,8 @@
         }
     }
 
-<<<<<<< HEAD
-    async dumpOutstanding(entryPoint: Address): Promise<UserOperation[]> {
-        return (await this.store.dumpOutstanding(entryPoint)).map(
-            ({ userOp }) => userOp
-        )
-=======
-    dumpOutstanding(): UserOpInfo[] {
-        return this.store.dumpOutstanding()
->>>>>>> ff3d9e4a
+    async dumpOutstanding(entryPoint: Address): Promise<UserOpInfo[]> {
+        return await this.store.dumpOutstanding(entryPoint)
     }
 
     async dumpProcessing(entryPoint: Address): Promise<UserOpInfo[]> {
@@ -651,54 +644,10 @@
         minOpsPerBundle: number
         maxBundleCount?: number
     }): Promise<UserOperationBundle[]> {
-<<<<<<< HEAD
         // Check if there are any operations in the store
         const firstOp = await this.store.peekOutstanding(entryPoint)
         if (!firstOp) {
             return []
-=======
-        const outstandingUserOps = this.store
-            .dumpOutstanding()
-            .filter((op) => op.entryPoint === entryPoint)
-            .sort((aUserOpInfo, bUserOpInfo) => {
-                // Sort userops before the execution
-                // Decide the order of the userops based on the sender and nonce
-                // If sender is the same, sort by nonce key
-                const aUserOp = aUserOpInfo.userOp
-                const bUserOp = bUserOpInfo.userOp
-
-                if (aUserOp.sender === bUserOp.sender) {
-                    const [aNonceKey, aNonceValue] = getNonceKeyAndSequence(
-                        aUserOp.nonce
-                    )
-                    const [bNonceKey, bNonceValue] = getNonceKeyAndSequence(
-                        bUserOp.nonce
-                    )
-
-                    if (aNonceKey === bNonceKey) {
-                        return Number(aNonceValue - bNonceValue)
-                    }
-
-                    return Number(aNonceKey - bNonceKey)
-                }
-
-                return 0
-            })
-            .slice()
-
-        if (outstandingUserOps.length === 0) return []
-
-        // Get EntryPoint version. (Ideally version should be derived from CLI flags)
-        const isV6 = isVersion06(outstandingUserOps[0].userOp)
-        const allSameVersion = outstandingUserOps.every((userOpInfo) => {
-            const { userOp } = userOpInfo
-            return isVersion06(userOp) === isV6
-        })
-        if (!allSameVersion) {
-            throw new Error(
-                "All user operations from same EntryPoint must be of the same version"
-            )
->>>>>>> ff3d9e4a
         }
 
         // Get EntryPoint version
