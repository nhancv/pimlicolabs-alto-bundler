--- conflicted
+++ resolved
@@ -10,29 +10,20 @@
 import { parseUserOpReceipt } from "@alto/utils"
 import {
     type Address,
+    type Block,
     type Hash,
     type Hex,
     type TransactionReceipt,
     TransactionReceiptNotFoundError,
     decodeEventLog,
-<<<<<<< HEAD
     getAbiItem,
     getAddress
-=======
-    getAddress,
-    Block
->>>>>>> 051bee77
 } from "viem"
 import { entryPoint07Abi } from "viem/account-abstraction"
+import { filterOpsAndEstimateGas } from "./filterOpsAndEstimateGas"
 import type { AltoConfig } from "../createConfig"
+import type { SenderManager } from "@alto/executor"
 import { getBundleStatus } from "./getBundleStatus"
-<<<<<<< HEAD
-import type { SenderManager } from "./senderManager"
-=======
-import { UserOperationReceipt } from "@alto/types"
-import { entryPoint07Abi } from "viem/account-abstraction"
-import { filterOpsAndEstimateGas } from "./filterOpsAndEstimateGas"
->>>>>>> 051bee77
 
 interface CachedReceipt {
     receipt: UserOperationReceipt
@@ -195,14 +186,6 @@
             // Fire and forget
             // Check if any rejected userOps were frontruns, if not mark as reverted onchain.
             Promise.all(
-<<<<<<< HEAD
-                userOps.map((userOpInfo) => {
-                    this.checkFrontrun({
-                        userOpInfo,
-                        transactionHash,
-                        blockNumber
-                    })
-=======
                 rejectedUserOps.map(async (userOpInfo) => {
                     const wasFrontrun = await this.checkFrontrun(userOpInfo)
 
@@ -232,7 +215,6 @@
                             .labels({ status: "reverted" })
                             .inc(1)
                     }
->>>>>>> 051bee77
                 })
             )
 
@@ -394,9 +376,8 @@
                     .inc(1)
 
                 return true
-            } else {
-                return false
-            }
+            }
+            return false
         } catch (error) {
             this.logger.error(
                 {
