import type { EventManager, GasPriceManager } from "@alto/handlers"
import type { InterfaceReputationManager, MemoryMempool } from "@alto/mempool"
import {
    type Address,
    type BundleResult,
    EntryPointV06Abi,
    EntryPointV07Abi,
    type HexData32,
    type PackedUserOperation,
    type TransactionInfo,
    type UserOperation,
    type UserOperationV07,
    type GasPriceParameters,
    UserOperationBundle
} from "@alto/types"
import type { Logger, Metrics } from "@alto/utils"
import {
    maxBigInt,
    parseViemError,
    scaleBigIntByPercent,
    toPackedUserOperation
} from "@alto/utils"
import * as sentry from "@sentry/node"
import { Mutex } from "async-mutex"
import {
    IntrinsicGasTooLowError,
    NonceTooLowError,
    TransactionExecutionError,
    encodeFunctionData,
    getContract,
    type Account,
    type Hex,
    NonceTooHighError
} from "viem"
import { getAuthorizationList } from "./utils"
import type { SendTransactionErrorType } from "viem"
import type { AltoConfig } from "../createConfig"
import type { SendTransactionOptions } from "./types"
import { sendPflConditional } from "./fastlane"
import { filterOpsAndEstimateGas } from "./filterOpsAndEStimateGas"

export interface GasEstimateResult {
    preverificationGas: bigint
    verificationGasLimit: bigint
    callGasLimit: bigint
}

export type HandleOpsTxParam = {
    ops: UserOperation[]
    isUserOpVersion06: boolean
    isReplacementTx: boolean
    entryPoint: Address
}

export type ReplaceTransactionResult =
    | {
          status: "replaced"
          transactionInfo: TransactionInfo
      }
    | {
          status: "potentially_already_included"
      }
    | {
          status: "failed"
      }

export class Executor {
    // private unWatch: WatchBlocksReturnType | undefined
    config: AltoConfig
    logger: Logger
    metrics: Metrics
    reputationManager: InterfaceReputationManager
    gasPriceManager: GasPriceManager
    mutex: Mutex
    mempool: MemoryMempool
    eventManager: EventManager

    constructor({
        config,
        mempool,
        reputationManager,
        metrics,
        gasPriceManager,
        eventManager
    }: {
        config: AltoConfig
        mempool: MemoryMempool
        reputationManager: InterfaceReputationManager
        metrics: Metrics
        gasPriceManager: GasPriceManager
        eventManager: EventManager
    }) {
        this.config = config
        this.mempool = mempool
        this.reputationManager = reputationManager
        this.logger = config.getLogger(
            { module: "executor" },
            {
                level: config.executorLogLevel || config.logLevel
            }
        )
        this.metrics = metrics
        this.gasPriceManager = gasPriceManager
        this.eventManager = eventManager

        this.mutex = new Mutex()
    }

    cancelOps(_entryPoint: Address, _ops: UserOperation[]): Promise<void> {
        throw new Error("Method not implemented.")
    }

<<<<<<< HEAD
=======
    markWalletProcessed(executor: Account) {
        if (!this.senderManager.availableWallets.includes(executor)) {
            this.senderManager.pushWallet(executor)
        }
        return Promise.resolve()
    }

    async replaceTransaction(
        transactionInfo: TransactionInfo
    ): Promise<ReplaceTransactionResult> {
        const newRequest = { ...transactionInfo.transactionRequest }

        let gasPriceParameters: GasPriceParameters
        try {
            gasPriceParameters =
                await this.gasPriceManager.tryGetNetworkGasPrice()
        } catch (err) {
            this.logger.error({ error: err }, "Failed to get network gas price")
            this.markWalletProcessed(transactionInfo.executor)
            return { status: "failed" }
        }

        newRequest.maxFeePerGas = scaleBigIntByPercent(
            gasPriceParameters.maxFeePerGas,
            115n
        )

        newRequest.maxPriorityFeePerGas = scaleBigIntByPercent(
            gasPriceParameters.maxPriorityFeePerGas,
            115n
        )
        newRequest.account = transactionInfo.executor

        const opsWithHashes = transactionInfo.userOperationInfos.map(
            (opInfo) => {
                const op = opInfo.userOperation
                return {
                    userOperation: opInfo.userOperation,
                    userOperationHash: getUserOperationHash(
                        op,
                        transactionInfo.entryPoint,
                        this.config.walletClient.chain.id
                    ),
                    entryPoint: opInfo.entryPoint
                }
            }
        )

        const [isUserOpVersion06, entryPoint] = opsWithHashes.reduce(
            (acc, owh) => {
                if (
                    acc[0] !== isVersion06(owh.userOperation) ||
                    acc[1] !== owh.entryPoint
                ) {
                    throw new Error(
                        "All user operations must be of the same version"
                    )
                }
                return acc
            },
            [
                isVersion06(opsWithHashes[0].userOperation),
                opsWithHashes[0].entryPoint
            ]
        )

        const ep = getContract({
            abi: isUserOpVersion06 ? EntryPointV06Abi : EntryPointV07Abi,
            address: entryPoint,
            client: {
                public: this.config.publicClient,
                wallet: this.config.walletClient
            }
        })

        let { simulatedOps, gasLimit } = await filterOpsAndEstimateGas(
            transactionInfo.entryPoint,
            ep,
            transactionInfo.executor,
            opsWithHashes,
            newRequest.nonce,
            newRequest.maxFeePerGas,
            newRequest.maxPriorityFeePerGas,
            this.config.blockTagSupport ? "latest" : undefined,
            this.config.legacyTransactions,
            this.config.fixedGasLimitForEstimation,
            this.reputationManager,
            this.logger
        )

        const childLogger = this.logger.child({
            transactionHash: transactionInfo.transactionHash,
            executor: transactionInfo.executor.address
        })

        if (simulatedOps.length === 0) {
            childLogger.warn("no ops to bundle")
            this.markWalletProcessed(transactionInfo.executor)
            return { status: "failed" }
        }

        if (
            simulatedOps.every(
                (op) =>
                    op.reason === "AA25 invalid account nonce" ||
                    op.reason === "AA10 sender already constructed"
            )
        ) {
            childLogger.trace(
                { reasons: simulatedOps.map((sop) => sop.reason) },
                "all ops failed simulation with nonce error"
            )
            return { status: "potentially_already_included" }
        }

        if (simulatedOps.every((op) => op.reason !== undefined)) {
            childLogger.warn("all ops failed simulation")
            this.markWalletProcessed(transactionInfo.executor)
            return { status: "failed" }
        }

        const opsToBundle = simulatedOps
            .filter((op) => op.reason === undefined)
            .map((op) => {
                const opInfo = transactionInfo.userOperationInfos.find(
                    (info) =>
                        info.userOperationHash === op.owh.userOperationHash
                )
                if (!opInfo) {
                    throw new Error("opInfo not found")
                }
                return opInfo
            })

        if (this.config.localGasLimitCalculation) {
            gasLimit = opsToBundle.reduce((acc, opInfo) => {
                const userOperation = opInfo.userOperation
                return (
                    acc +
                    userOperation.preVerificationGas +
                    3n * userOperation.verificationGasLimit +
                    userOperation.callGasLimit
                )
            }, 0n)
        }

        // https://github.com/eth-infinitism/account-abstraction/blob/fa61290d37d079e928d92d53a122efcc63822214/contracts/core/EntryPoint.sol#L236
        let innerHandleOpFloor = 0n
        for (const owh of opsToBundle) {
            const op = owh.userOperation
            innerHandleOpFloor +=
                op.callGasLimit + op.verificationGasLimit + 5000n
        }

        if (gasLimit < innerHandleOpFloor) {
            gasLimit += innerHandleOpFloor
        }

        // sometimes the estimation rounds down, adding a fixed constant accounts for this
        gasLimit += 10_000n

        // ensures that we don't submit again with too low of a gas value
        newRequest.gas = maxBigInt(newRequest.gas, gasLimit)

        // update calldata to include only ops that pass simulation
        let txParam: HandleOpsTxParam

        const userOps = opsToBundle.map((op) =>
            isUserOpVersion06
                ? op.userOperation
                : toPackedUserOperation(op.userOperation as UserOperationV07)
        ) as PackedUserOperation[]

        txParam = {
            isUserOpVersion06,
            isReplacementTx: true,
            ops: userOps,
            entryPoint: transactionInfo.entryPoint
        }

        try {
            childLogger.info(
                {
                    newRequest: {
                        ...newRequest,
                        abi: undefined,
                        chain: undefined
                    },
                    executor: newRequest.account.address,
                    opsToBundle: opsToBundle.map(
                        (opInfo) => opInfo.userOperationHash
                    )
                },
                "replacing transaction"
            )

            const txHash = await this.sendHandleOpsTransaction({
                txParam,
                opts: this.config.legacyTransactions
                    ? {
                          account: newRequest.account,
                          gasPrice: newRequest.maxFeePerGas,
                          gas: newRequest.gas,
                          nonce: newRequest.nonce
                      }
                    : {
                          account: newRequest.account,
                          maxFeePerGas: newRequest.maxFeePerGas,
                          maxPriorityFeePerGas: newRequest.maxPriorityFeePerGas,
                          gas: newRequest.gas,
                          nonce: newRequest.nonce
                      }
            })

            opsToBundle.map(({ entryPoint, userOperation }) => {
                const chainId = this.config.publicClient.chain?.id
                const opHash = getUserOperationHash(
                    userOperation,
                    entryPoint,
                    chainId as number
                )

                this.eventManager.emitSubmitted(opHash, txHash)
            })

            const newTxInfo: TransactionInfo = {
                ...transactionInfo,
                transactionRequest: newRequest,
                transactionHash: txHash,
                previousTransactionHashes: [
                    transactionInfo.transactionHash,
                    ...transactionInfo.previousTransactionHashes
                ],
                lastReplaced: Date.now(),
                userOperationInfos: opsToBundle.map((opInfo) => {
                    return {
                        entryPoint: opInfo.entryPoint,
                        userOperation: opInfo.userOperation,
                        userOperationHash: opInfo.userOperationHash,
                        lastReplaced: Date.now(),
                        firstSubmitted: opInfo.firstSubmitted
                    }
                })
            }

            return {
                status: "replaced",
                transactionInfo: newTxInfo
            }
        } catch (err: unknown) {
            const e = parseViemError(err)
            if (!e) {
                sentry.captureException(err)
                childLogger.error(
                    { error: err },
                    "unknown error replacing transaction"
                )
            }

            if (e instanceof NonceTooLowError) {
                childLogger.trace(
                    { error: e },
                    "nonce too low, potentially already included"
                )
                return { status: "potentially_already_included" }
            }

            if (e instanceof FeeCapTooLowError) {
                childLogger.warn({ error: e }, "fee cap too low, not replacing")
            }

            if (e instanceof InsufficientFundsError) {
                childLogger.warn(
                    { error: e },
                    "insufficient funds, not replacing"
                )
            }

            if (e instanceof IntrinsicGasTooLowError) {
                childLogger.warn(
                    { error: e },
                    "intrinsic gas too low, not replacing"
                )
            }

            childLogger.warn({ error: e }, "error replacing transaction")
            this.markWalletProcessed(transactionInfo.executor)

            return { status: "failed" }
        }
    }

    async flushStuckTransactions(): Promise<void> {
        const allWallets = new Set(this.senderManager.wallets)

        const utilityWallet = this.senderManager.utilityAccount
        if (utilityWallet) {
            allWallets.add(utilityWallet)
        }

        const wallets = Array.from(allWallets)

        let gasPrice: {
            maxFeePerGas: bigint
            maxPriorityFeePerGas: bigint
        }

        try {
            gasPrice = await this.gasPriceManager.tryGetNetworkGasPrice()
        } catch (e) {
            this.logger.error({ error: e }, "error flushing stuck transaction")
            return
        }

        const promises = wallets.map((wallet) => {
            try {
                flushStuckTransaction(
                    this.config.publicClient,
                    this.config.walletClient,
                    wallet,
                    gasPrice.maxFeePerGas * 5n,
                    this.logger
                )
            } catch (e) {
                this.logger.error(
                    { error: e },
                    "error flushing stuck transaction"
                )
            }
        })

        await Promise.all(promises)
    }

>>>>>>> 5552d698
    async sendHandleOpsTransaction({
        txParam,
        opts
    }: {
        txParam: HandleOpsTxParam
        opts:
            | {
                  gasPrice: bigint
                  maxFeePerGas?: undefined
                  maxPriorityFeePerGas?: undefined
                  account: Account
                  gas: bigint
                  nonce: number
              }
            | {
                  maxFeePerGas: bigint
                  maxPriorityFeePerGas: bigint
                  gasPrice?: undefined
                  account: Account
                  gas: bigint
                  nonce: number
              }
    }) {
        const { isUserOpVersion06, ops, entryPoint } = txParam

        const packedOps = ops.map((op) => {
            if (isUserOpVersion06) {
                return op
            }
            return toPackedUserOperation(op as UserOperationV07)
        }) as PackedUserOperation[]

        const data = encodeFunctionData({
            abi: isUserOpVersion06 ? EntryPointV06Abi : EntryPointV07Abi,
            functionName: "handleOps",
            args: [packedOps, opts.account.address]
        })

        const request =
            await this.config.walletClient.prepareTransactionRequest({
                to: entryPoint,
                data,
                ...opts
            })

        request.gas = scaleBigIntByPercent(
            request.gas,
            this.config.executorGasMultiplier
        )

        let attempts = 0
        let transactionHash: Hex | undefined
        const maxAttempts = 3

        // Try sending the transaction and updating relevant fields if there is an error.
        while (attempts < maxAttempts) {
            try {
                if (
                    this.config.enableFastlane &&
                    isUserOpVersion06 &&
                    !txParam.isReplacementTx &&
                    attempts === 0
                ) {
                    const serializedTransaction =
                        await this.config.walletClient.signTransaction(request)

                    transactionHash = await sendPflConditional({
                        serializedTransaction,
                        publicClient: this.config.publicClient,
                        walletClient: this.config.walletClient,
                        logger: this.logger
                    })

                    break
                }

                transactionHash =
                    await this.config.walletClient.sendTransaction(request)

                break
            } catch (e: unknown) {
                const error = e as SendTransactionErrorType

                if (error instanceof TransactionExecutionError) {
                    const cause = error.cause

                    if (
                        cause instanceof NonceTooLowError ||
                        cause instanceof NonceTooHighError
                    ) {
                        this.logger.warn("Nonce too low, retrying")
                        request.nonce =
                            await this.config.publicClient.getTransactionCount({
                                address: request.from,
                                blockTag: "pending"
                            })
                    }

                    if (cause instanceof IntrinsicGasTooLowError) {
                        this.logger.warn("Intrinsic gas too low, retrying")
                        request.gas = scaleBigIntByPercent(request.gas, 150n)
                    }

                    // This is thrown by OP-Stack chains that use proxyd.
                    // ref: https://github.com/ethereum-optimism/optimism/issues/2618#issuecomment-1630272888
                    if (cause.details?.includes("no backends available")) {
                        this.logger.warn(
                            "no backends avaiable error, retrying after 500ms"
                        )
                        await new Promise((resolve) => setTimeout(resolve, 500))
                    }
                }

                if (attempts === maxAttempts) {
                    throw error
                }

                attempts++
            }
        }

        // needed for TS
        if (!transactionHash) {
            throw new Error("Transaction hash not assigned")
        }

        return transactionHash as Hex
    }

    async bundle({
        wallet,
        bundle,
        nonce,
        gasPriceParameters,
        gasLimitSuggestion
    }: {
        wallet: Account
        bundle: UserOperationBundle
        nonce: number
        gasPriceParameters: GasPriceParameters
        gasLimitSuggestion?: bigint
    }): Promise<BundleResult> {
        const { entryPoint, userOperations, version } = bundle

        const ep = getContract({
            abi: version === "0.6" ? EntryPointV06Abi : EntryPointV07Abi,
            address: entryPoint,
            client: {
                public: this.config.publicClient,
                wallet: this.config.walletClient
            }
        })

        let childLogger = this.logger.child({
            userOperations: userOperations.map((op) => op.hash),
            entryPoint
        })

        let estimateResult = await filterOpsAndEstimateGas({
            isUserOpV06: version === "0.6",
            ops: userOperations,
            ep,
            wallet,
            nonce,
            maxFeePerGas: gasPriceParameters.maxFeePerGas,
            maxPriorityFeePerGas: gasPriceParameters.maxPriorityFeePerGas,
            reputationManager: this.reputationManager,
            config: this.config,
            logger: childLogger
        })

        if (estimateResult.status === "unexpectedFailure") {
            childLogger.error(
                "gas limit simulation encountered unexpected failure"
            )
            return {
                status: "unhandled_simulation_failure",
                reason: "INTERNAL FAILURE",
                userOps: userOperations
            }
        }

        if (estimateResult.status === "allOpsFailedSimulation") {
            childLogger.warn("all ops failed simulation")
            return {
                status: "all_ops_failed_simulation",
                rejectedUserOps: estimateResult.failedOps
            }
        }

        let { gasLimit, opsToBundle, failedOps } = estimateResult

        // Update child logger with userOperations being sent for bundling.
        childLogger = this.logger.child({
            userOperations: opsToBundle.map((op) => op.hash),
            entryPoint
        })

        // sometimes the estimation rounds down, adding a fixed constant accounts for this
        gasLimit += 10_000n
        gasLimit = gasLimitSuggestion
            ? maxBigInt(gasLimit, gasLimitSuggestion)
            : gasLimit

        let transactionHash: HexData32
        try {
            const isLegacyTransaction = this.config.legacyTransactions
            const authorizationList = getAuthorizationList(opsToBundle)

            let opts: SendTransactionOptions
            if (isLegacyTransaction) {
                opts = {
                    type: "legacy",
                    gasPrice: gasPriceParameters.maxFeePerGas,
                    account: wallet,
                    gas: gasLimit,
                    nonce
                }
            } else if (authorizationList) {
                opts = {
                    type: "eip7702",
                    maxFeePerGas: gasPriceParameters.maxFeePerGas,
                    maxPriorityFeePerGas:
                        gasPriceParameters.maxPriorityFeePerGas,
                    account: wallet,
                    gas: gasLimit,
                    nonce,
                    authorizationList
                }
            } else {
                opts = {
                    type: "eip1559",
                    maxFeePerGas: gasPriceParameters.maxFeePerGas,
                    maxPriorityFeePerGas:
                        gasPriceParameters.maxPriorityFeePerGas,
                    account: wallet,
                    gas: gasLimit,
                    nonce
                }
            }

            transactionHash = await this.sendHandleOpsTransaction({
                txParam: {
                    ops: opsToBundle,
                    isReplacementTx: false,
                    isUserOpVersion06: version === "0.6",
                    entryPoint
                },
                opts
            })

            this.eventManager.emitSubmitted({
                userOpHashes: opsToBundle.map((op) => op.hash),
                transactionHash
            })
        } catch (err: unknown) {
            const e = parseViemError(err)
            if (e) {
                return {
                    status: "bundle_submission_failure",
                    reason: e,
                    userOps: userOperations
                }
            }

            sentry.captureException(err)
            childLogger.error(
                { error: JSON.stringify(err) },
                "error submitting bundle transaction"
            )
            return {
                status: "bundle_submission_failure",
                reason: "INTERNAL FAILURE",
                userOps: userOperations
            }
        }

        const bundleResult: BundleResult = {
            status: "bundle_success",
            userOpsBundled: opsToBundle,
            rejectedUserOperations: failedOps,
            transactionHash,
            transactionRequest: {
                gas: gasLimit,
                maxFeePerGas: gasPriceParameters.maxFeePerGas,
                maxPriorityFeePerGas: gasPriceParameters.maxPriorityFeePerGas,
                nonce
            }
        }

        childLogger.info(
            {
                transactionRequest: bundleResult.transactionRequest,
                txHash: transactionHash,
                opHashes: opsToBundle.map((op) => op.hash)
            },
            "submitted bundle transaction"
        )

        return bundleResult
    }
}<|MERGE_RESOLUTION|>--- conflicted
+++ resolved
@@ -109,344 +109,6 @@
     cancelOps(_entryPoint: Address, _ops: UserOperation[]): Promise<void> {
         throw new Error("Method not implemented.")
     }
-
-<<<<<<< HEAD
-=======
-    markWalletProcessed(executor: Account) {
-        if (!this.senderManager.availableWallets.includes(executor)) {
-            this.senderManager.pushWallet(executor)
-        }
-        return Promise.resolve()
-    }
-
-    async replaceTransaction(
-        transactionInfo: TransactionInfo
-    ): Promise<ReplaceTransactionResult> {
-        const newRequest = { ...transactionInfo.transactionRequest }
-
-        let gasPriceParameters: GasPriceParameters
-        try {
-            gasPriceParameters =
-                await this.gasPriceManager.tryGetNetworkGasPrice()
-        } catch (err) {
-            this.logger.error({ error: err }, "Failed to get network gas price")
-            this.markWalletProcessed(transactionInfo.executor)
-            return { status: "failed" }
-        }
-
-        newRequest.maxFeePerGas = scaleBigIntByPercent(
-            gasPriceParameters.maxFeePerGas,
-            115n
-        )
-
-        newRequest.maxPriorityFeePerGas = scaleBigIntByPercent(
-            gasPriceParameters.maxPriorityFeePerGas,
-            115n
-        )
-        newRequest.account = transactionInfo.executor
-
-        const opsWithHashes = transactionInfo.userOperationInfos.map(
-            (opInfo) => {
-                const op = opInfo.userOperation
-                return {
-                    userOperation: opInfo.userOperation,
-                    userOperationHash: getUserOperationHash(
-                        op,
-                        transactionInfo.entryPoint,
-                        this.config.walletClient.chain.id
-                    ),
-                    entryPoint: opInfo.entryPoint
-                }
-            }
-        )
-
-        const [isUserOpVersion06, entryPoint] = opsWithHashes.reduce(
-            (acc, owh) => {
-                if (
-                    acc[0] !== isVersion06(owh.userOperation) ||
-                    acc[1] !== owh.entryPoint
-                ) {
-                    throw new Error(
-                        "All user operations must be of the same version"
-                    )
-                }
-                return acc
-            },
-            [
-                isVersion06(opsWithHashes[0].userOperation),
-                opsWithHashes[0].entryPoint
-            ]
-        )
-
-        const ep = getContract({
-            abi: isUserOpVersion06 ? EntryPointV06Abi : EntryPointV07Abi,
-            address: entryPoint,
-            client: {
-                public: this.config.publicClient,
-                wallet: this.config.walletClient
-            }
-        })
-
-        let { simulatedOps, gasLimit } = await filterOpsAndEstimateGas(
-            transactionInfo.entryPoint,
-            ep,
-            transactionInfo.executor,
-            opsWithHashes,
-            newRequest.nonce,
-            newRequest.maxFeePerGas,
-            newRequest.maxPriorityFeePerGas,
-            this.config.blockTagSupport ? "latest" : undefined,
-            this.config.legacyTransactions,
-            this.config.fixedGasLimitForEstimation,
-            this.reputationManager,
-            this.logger
-        )
-
-        const childLogger = this.logger.child({
-            transactionHash: transactionInfo.transactionHash,
-            executor: transactionInfo.executor.address
-        })
-
-        if (simulatedOps.length === 0) {
-            childLogger.warn("no ops to bundle")
-            this.markWalletProcessed(transactionInfo.executor)
-            return { status: "failed" }
-        }
-
-        if (
-            simulatedOps.every(
-                (op) =>
-                    op.reason === "AA25 invalid account nonce" ||
-                    op.reason === "AA10 sender already constructed"
-            )
-        ) {
-            childLogger.trace(
-                { reasons: simulatedOps.map((sop) => sop.reason) },
-                "all ops failed simulation with nonce error"
-            )
-            return { status: "potentially_already_included" }
-        }
-
-        if (simulatedOps.every((op) => op.reason !== undefined)) {
-            childLogger.warn("all ops failed simulation")
-            this.markWalletProcessed(transactionInfo.executor)
-            return { status: "failed" }
-        }
-
-        const opsToBundle = simulatedOps
-            .filter((op) => op.reason === undefined)
-            .map((op) => {
-                const opInfo = transactionInfo.userOperationInfos.find(
-                    (info) =>
-                        info.userOperationHash === op.owh.userOperationHash
-                )
-                if (!opInfo) {
-                    throw new Error("opInfo not found")
-                }
-                return opInfo
-            })
-
-        if (this.config.localGasLimitCalculation) {
-            gasLimit = opsToBundle.reduce((acc, opInfo) => {
-                const userOperation = opInfo.userOperation
-                return (
-                    acc +
-                    userOperation.preVerificationGas +
-                    3n * userOperation.verificationGasLimit +
-                    userOperation.callGasLimit
-                )
-            }, 0n)
-        }
-
-        // https://github.com/eth-infinitism/account-abstraction/blob/fa61290d37d079e928d92d53a122efcc63822214/contracts/core/EntryPoint.sol#L236
-        let innerHandleOpFloor = 0n
-        for (const owh of opsToBundle) {
-            const op = owh.userOperation
-            innerHandleOpFloor +=
-                op.callGasLimit + op.verificationGasLimit + 5000n
-        }
-
-        if (gasLimit < innerHandleOpFloor) {
-            gasLimit += innerHandleOpFloor
-        }
-
-        // sometimes the estimation rounds down, adding a fixed constant accounts for this
-        gasLimit += 10_000n
-
-        // ensures that we don't submit again with too low of a gas value
-        newRequest.gas = maxBigInt(newRequest.gas, gasLimit)
-
-        // update calldata to include only ops that pass simulation
-        let txParam: HandleOpsTxParam
-
-        const userOps = opsToBundle.map((op) =>
-            isUserOpVersion06
-                ? op.userOperation
-                : toPackedUserOperation(op.userOperation as UserOperationV07)
-        ) as PackedUserOperation[]
-
-        txParam = {
-            isUserOpVersion06,
-            isReplacementTx: true,
-            ops: userOps,
-            entryPoint: transactionInfo.entryPoint
-        }
-
-        try {
-            childLogger.info(
-                {
-                    newRequest: {
-                        ...newRequest,
-                        abi: undefined,
-                        chain: undefined
-                    },
-                    executor: newRequest.account.address,
-                    opsToBundle: opsToBundle.map(
-                        (opInfo) => opInfo.userOperationHash
-                    )
-                },
-                "replacing transaction"
-            )
-
-            const txHash = await this.sendHandleOpsTransaction({
-                txParam,
-                opts: this.config.legacyTransactions
-                    ? {
-                          account: newRequest.account,
-                          gasPrice: newRequest.maxFeePerGas,
-                          gas: newRequest.gas,
-                          nonce: newRequest.nonce
-                      }
-                    : {
-                          account: newRequest.account,
-                          maxFeePerGas: newRequest.maxFeePerGas,
-                          maxPriorityFeePerGas: newRequest.maxPriorityFeePerGas,
-                          gas: newRequest.gas,
-                          nonce: newRequest.nonce
-                      }
-            })
-
-            opsToBundle.map(({ entryPoint, userOperation }) => {
-                const chainId = this.config.publicClient.chain?.id
-                const opHash = getUserOperationHash(
-                    userOperation,
-                    entryPoint,
-                    chainId as number
-                )
-
-                this.eventManager.emitSubmitted(opHash, txHash)
-            })
-
-            const newTxInfo: TransactionInfo = {
-                ...transactionInfo,
-                transactionRequest: newRequest,
-                transactionHash: txHash,
-                previousTransactionHashes: [
-                    transactionInfo.transactionHash,
-                    ...transactionInfo.previousTransactionHashes
-                ],
-                lastReplaced: Date.now(),
-                userOperationInfos: opsToBundle.map((opInfo) => {
-                    return {
-                        entryPoint: opInfo.entryPoint,
-                        userOperation: opInfo.userOperation,
-                        userOperationHash: opInfo.userOperationHash,
-                        lastReplaced: Date.now(),
-                        firstSubmitted: opInfo.firstSubmitted
-                    }
-                })
-            }
-
-            return {
-                status: "replaced",
-                transactionInfo: newTxInfo
-            }
-        } catch (err: unknown) {
-            const e = parseViemError(err)
-            if (!e) {
-                sentry.captureException(err)
-                childLogger.error(
-                    { error: err },
-                    "unknown error replacing transaction"
-                )
-            }
-
-            if (e instanceof NonceTooLowError) {
-                childLogger.trace(
-                    { error: e },
-                    "nonce too low, potentially already included"
-                )
-                return { status: "potentially_already_included" }
-            }
-
-            if (e instanceof FeeCapTooLowError) {
-                childLogger.warn({ error: e }, "fee cap too low, not replacing")
-            }
-
-            if (e instanceof InsufficientFundsError) {
-                childLogger.warn(
-                    { error: e },
-                    "insufficient funds, not replacing"
-                )
-            }
-
-            if (e instanceof IntrinsicGasTooLowError) {
-                childLogger.warn(
-                    { error: e },
-                    "intrinsic gas too low, not replacing"
-                )
-            }
-
-            childLogger.warn({ error: e }, "error replacing transaction")
-            this.markWalletProcessed(transactionInfo.executor)
-
-            return { status: "failed" }
-        }
-    }
-
-    async flushStuckTransactions(): Promise<void> {
-        const allWallets = new Set(this.senderManager.wallets)
-
-        const utilityWallet = this.senderManager.utilityAccount
-        if (utilityWallet) {
-            allWallets.add(utilityWallet)
-        }
-
-        const wallets = Array.from(allWallets)
-
-        let gasPrice: {
-            maxFeePerGas: bigint
-            maxPriorityFeePerGas: bigint
-        }
-
-        try {
-            gasPrice = await this.gasPriceManager.tryGetNetworkGasPrice()
-        } catch (e) {
-            this.logger.error({ error: e }, "error flushing stuck transaction")
-            return
-        }
-
-        const promises = wallets.map((wallet) => {
-            try {
-                flushStuckTransaction(
-                    this.config.publicClient,
-                    this.config.walletClient,
-                    wallet,
-                    gasPrice.maxFeePerGas * 5n,
-                    this.logger
-                )
-            } catch (e) {
-                this.logger.error(
-                    { error: e },
-                    "error flushing stuck transaction"
-                )
-            }
-        })
-
-        await Promise.all(promises)
-    }
-
->>>>>>> 5552d698
     async sendHandleOpsTransaction({
         txParam,
         opts
