<<<<<<< HEAD
import type { Address, BaseError } from "viem"
=======
import type { Address, BaseError, Hex, Prettify } from "viem"
>>>>>>> ff3d9e4a
import type { Account } from "viem/accounts"
import { UserOpInfo, type HexData32 } from "."

export type TransactionInfo = {
    transactionHash: HexData32
    previousTransactionHashes: HexData32[]
    transactionRequest: {
        gas: bigint
        maxFeePerGas: bigint
        maxPriorityFeePerGas: bigint
        nonce: number
    }
    bundle: UserOperationBundle
    executor: Account
    lastReplaced: number
    firstSubmitted: number
    timesPotentiallyIncluded: number
}

export type UserOperationBundle = {
    entryPoint: Address
    version: "0.6" | "0.7"
    userOps: UserOpInfo[]
}

export enum SubmissionStatus {
    NotSubmitted = "not_submitted",
    Rejected = "rejected",
    Submitted = "submitted",
    Included = "included"
}

<<<<<<< HEAD
=======
export type UserOpDetails = {
    userOpHash: Hex
    entryPoint: Address
    // timestamp when the bundling process begins (when it leaves outstanding mempool)
    addedToMempool: number
    referencedContracts?: ReferencedCodeHashes
}

export type UserOpInfo = Prettify<
    {
        userOp: UserOperation
    } & UserOpDetails
>

>>>>>>> ff3d9e4a
export type SubmittedUserOp = UserOpInfo & {
    transactionInfo: TransactionInfo
}

export type RejectedUserOp = Prettify<
    UserOpInfo & {
        reason: string
    }
>

export type BundleResult =
    | {
          // Successfully sent bundle.
          status: "bundle_success"
          userOpsBundled: UserOpInfo[]
          rejectedUserOps: RejectedUserOp[]
          transactionHash: HexData32
          transactionRequest: {
              gas: bigint
              maxFeePerGas: bigint
              maxPriorityFeePerGas: bigint
              nonce: number
          }
      }
    | {
          // Encountered unhandled error during bundle simulation.
          status: "unhandled_simulation_failure"
          rejectedUserOps: RejectedUserOp[]
          reason: string
      }
    | {
          // All user operations failed during simulation.
          status: "all_ops_failed_simulation"
          rejectedUserOps: RejectedUserOp[]
      }
    | {
          // Encountered error whilst trying to send bundle.
          status: "bundle_submission_failure"
          reason: BaseError | "INTERNAL FAILURE"
          userOpsToBundle: UserOpInfo[]
          rejectedUserOps: RejectedUserOp[]
      }<|MERGE_RESOLUTION|>--- conflicted
+++ resolved
@@ -1,8 +1,4 @@
-<<<<<<< HEAD
-import type { Address, BaseError } from "viem"
-=======
-import type { Address, BaseError, Hex, Prettify } from "viem"
->>>>>>> ff3d9e4a
+import type { Address, BaseError, Prettify } from "viem"
 import type { Account } from "viem/accounts"
 import { UserOpInfo, type HexData32 } from "."
 
@@ -35,23 +31,6 @@
     Included = "included"
 }
 
-<<<<<<< HEAD
-=======
-export type UserOpDetails = {
-    userOpHash: Hex
-    entryPoint: Address
-    // timestamp when the bundling process begins (when it leaves outstanding mempool)
-    addedToMempool: number
-    referencedContracts?: ReferencedCodeHashes
-}
-
-export type UserOpInfo = Prettify<
-    {
-        userOp: UserOperation
-    } & UserOpDetails
->
-
->>>>>>> ff3d9e4a
 export type SubmittedUserOp = UserOpInfo & {
     transactionInfo: TransactionInfo
 }
