import type { Executor, ExecutorManager } from "@alto/executor"
import type { EventManager, GasPriceManager } from "@alto/handlers"
import type {
    InterfaceReputationManager,
    Mempool,
    Monitor
} from "@alto/mempool"
import type {
    ApiVersion,
    BundlerClearReputationResponseResult,
    PackedUserOperation,
    StateOverrides,
    UserOpInfo,
    UserOperationBundle,
    UserOperationV06,
    UserOperationV07
} from "@alto/types"
import {
    type Address,
    type BundlerClearMempoolResponseResult,
    type BundlerClearStateResponseResult,
    type BundlerDumpMempoolResponseResult,
    type BundlerDumpReputationsResponseResult,
    type BundlerGetStakeStatusResponseResult,
    type BundlerRequest,
    type BundlerResponse,
    type BundlerSendBundleNowResponseResult,
    type BundlerSetBundlingModeResponseResult,
    type BundlerSetReputationsRequestParams,
    type BundlingMode,
    type ChainIdResponseResult,
    EntryPointV06Abi,
    EntryPointV07Abi,
    type EstimateUserOperationGasResponseResult,
    type GetUserOperationByHashResponseResult,
    type GetUserOperationReceiptResponseResult,
    type HexData32,
    type InterfaceValidator,
    type PimlicoGetUserOperationGasPriceResponseResult,
    type PimlicoGetUserOperationStatusResponseResult,
    RpcError,
    type SendUserOperationResponseResult,
    type SupportedEntryPointsResponseResult,
    type UserOperation,
    ValidationErrors,
    bundlerGetStakeStatusResponseSchema
} from "@alto/types"
import type { Logger, Metrics } from "@alto/utils"
import {
    calcPreVerificationGas,
    calcVerificationGasAndCallGasLimit,
    deepHexlify,
    getAAError,
    getNonceKeyAndSequence,
    getUserOperationHash,
    isVersion06,
    isVersion07,
    maxBigInt,
    parseUserOperationReceipt,
    scaleBigIntByPercent,
    toUnpackedUserOperation
} from "@alto/utils"
import {
    type Hex,
    type Transaction,
    TransactionNotFoundError,
    decodeFunctionData,
    getAbiItem,
    getAddress,
    getContract,
    slice,
    toFunctionSelector
} from "viem"
import { base, baseSepolia, optimism } from "viem/chains"
import type { NonceQueuer } from "./nonceQueuer"
import type { AltoConfig } from "../createConfig"
import { recoverAuthorizationAddress } from "viem/experimental"

export interface IRpcEndpoint {
    handleMethod(
        request: BundlerRequest,
        apiVersion: ApiVersion
    ): Promise<BundlerResponse>
    eth_chainId(): ChainIdResponseResult
    eth_supportedEntryPoints(): SupportedEntryPointsResponseResult
    eth_estimateUserOperationGas(
        apiVersion: ApiVersion,
        userOperation: UserOperation,
        entryPoint: Address,
        stateOverrides?: StateOverrides
    ): Promise<EstimateUserOperationGasResponseResult>
    eth_sendUserOperation(
        apiVersion: ApiVersion,
        userOperation: UserOperation,
        entryPoint: Address
    ): Promise<SendUserOperationResponseResult>
    eth_getUserOperationByHash(
        userOperationHash: HexData32
    ): Promise<GetUserOperationByHashResponseResult>
    eth_getUserOperationReceipt(
        userOperationHash: HexData32
    ): Promise<GetUserOperationReceiptResponseResult>
}

export class RpcHandler implements IRpcEndpoint {
    config: AltoConfig
    validator: InterfaceValidator
    mempool: Mempool
    executor: Executor
    monitor: Monitor
    nonceQueuer: NonceQueuer
    logger: Logger
    metrics: Metrics
    executorManager: ExecutorManager
    reputationManager: InterfaceReputationManager
    gasPriceManager: GasPriceManager
    eventManager: EventManager

    constructor({
        config,
        validator,
        mempool,
        executor,
        monitor,
        nonceQueuer,
        executorManager,
        reputationManager,
        metrics,
        gasPriceManager,
        eventManager
    }: {
        config: AltoConfig
        validator: InterfaceValidator
        mempool: Mempool
        executor: Executor
        monitor: Monitor
        nonceQueuer: NonceQueuer
        executorManager: ExecutorManager
        reputationManager: InterfaceReputationManager
        metrics: Metrics
        eventManager: EventManager
        gasPriceManager: GasPriceManager
    }) {
        this.config = config
        this.validator = validator
        this.mempool = mempool
        this.executor = executor
        this.monitor = monitor
        this.nonceQueuer = nonceQueuer
        this.logger = config.getLogger(
            { module: "rpc" },
            {
                level: config.rpcLogLevel || config.logLevel
            }
        )
        this.metrics = metrics
        this.executorManager = executorManager
        this.reputationManager = reputationManager
        this.gasPriceManager = gasPriceManager
        this.eventManager = eventManager
    }

    async handleMethod(
        request: BundlerRequest,
        apiVersion: ApiVersion
    ): Promise<BundlerResponse> {
        // call the method with the params
        const method = request.method
        switch (method) {
            case "eth_chainId":
                return {
                    method,
                    result: this.eth_chainId(...request.params)
                }
            case "eth_supportedEntryPoints":
                return {
                    method,
                    result: this.eth_supportedEntryPoints(...request.params)
                }
            case "eth_estimateUserOperationGas":
                return {
                    method,
                    result: await this.eth_estimateUserOperationGas(
                        apiVersion,
                        request.params[0],
                        request.params[1],
                        request.params[2]
                    )
                }
            case "eth_sendUserOperation":
                return {
                    method,
                    result: await this.eth_sendUserOperation(
                        apiVersion,
                        ...request.params
                    )
                }
            case "eth_getUserOperationByHash":
                return {
                    method,
                    result: await this.eth_getUserOperationByHash(
                        ...request.params
                    )
                }
            case "eth_getUserOperationReceipt":
                return {
                    method,
                    result: await this.eth_getUserOperationReceipt(
                        ...request.params
                    )
                }
            case "debug_bundler_clearMempool":
                return {
                    method,
                    result: this.debug_bundler_clearMempool(...request.params)
                }
            case "debug_bundler_clearState":
                return {
                    method,
                    result: this.debug_bundler_clearState(...request.params)
                }
            case "debug_bundler_dumpMempool":
                return {
                    method,
                    result: await this.debug_bundler_dumpMempool(
                        ...request.params
                    )
                }
            case "debug_bundler_sendBundleNow":
                return {
                    method,
                    result: await this.debug_bundler_sendBundleNow(
                        ...request.params
                    )
                }
            case "debug_bundler_setBundlingMode":
                return {
                    method,
                    result: await this.debug_bundler_setBundlingMode(
                        ...request.params
                    )
                }
            case "debug_bundler_clearReputation":
                return {
                    method,
                    result: this.debug_bundler_clearReputation(
                        ...request.params
                    )
                }
            case "debug_bundler_setReputation":
                return {
                    method,
                    result: this.debug_bundler_setReputation(request.params)
                }
            case "debug_bundler_dumpReputation":
                return {
                    method,
                    result: this.debug_bundler_dumpReputation(...request.params)
                }
            case "debug_bundler_getStakeStatus":
                return {
                    method,
                    result: await this.debug_bundler_getStakeStatus(
                        ...request.params
                    )
                }
            case "pimlico_getUserOperationStatus":
                return {
                    method,
                    result: this.pimlico_getUserOperationStatus(
                        ...request.params
                    )
                }
            case "pimlico_getUserOperationGasPrice":
                return {
                    method,
                    result: await this.pimlico_getUserOperationGasPrice(
                        ...request.params
                    )
                }
            case "pimlico_sendUserOperationNow":
                return {
                    method,
                    result: await this.pimlico_sendUserOperationNow(
                        apiVersion,
                        ...request.params
                    )
                }
            case "pimlico_experimental_sendUserOperation7702":
                return {
                    method,
                    result: await this.pimlico_experimental_sendUserOperation7702(
                        apiVersion,
                        ...request.params
                    )
                }
            case "pimlico_experimental_estimateUserOperationGas7702":
                return {
                    method,
                    result: await this.pimlico_experimental_estimateUserOperationGas7702(
                        apiVersion,
                        request.params[0],
                        request.params[1],
                        request.params[2]
                    )
                }
        }
    }

    ensureEntryPointIsSupported(entryPoint: Address) {
        if (!this.config.entrypoints.includes(entryPoint)) {
            throw new Error(
                `EntryPoint ${entryPoint} not supported, supported EntryPoints: ${this.config.entrypoints.join(
                    ", "
                )}`
            )
        }
    }

    ensureDebugEndpointsAreEnabled(methodName: string) {
        if (!this.config.enableDebugEndpoints) {
            throw new RpcError(
                `${methodName} is only available in development environment`
            )
        }
    }

    async preMempoolChecks(
        opHash: Hex,
        userOperation: UserOperation,
        apiVersion: ApiVersion,
        entryPoint: Address
    ) {
        if (
            this.config.legacyTransactions &&
            userOperation.maxFeePerGas !== userOperation.maxPriorityFeePerGas
        ) {
            const reason =
                "maxPriorityFeePerGas must equal maxFeePerGas on chains that don't support EIP-1559"
            this.eventManager.emitFailedValidation(opHash, reason)
            throw new RpcError(reason)
        }

        if (apiVersion !== "v1" && !this.config.safeMode) {
            await this.gasPriceManager.validateGasPrice({
                maxFeePerGas: userOperation.maxFeePerGas,
                maxPriorityFeePerGas: userOperation.maxPriorityFeePerGas
            })
        }

        if (userOperation.verificationGasLimit < 10000n) {
            const reason = "verificationGasLimit must be at least 10000"
            this.eventManager.emitFailedValidation(opHash, reason)
            throw new RpcError(reason)
        }

        this.logger.trace({ userOperation, entryPoint }, "beginning validation")

        if (
            userOperation.preVerificationGas === 0n ||
            userOperation.verificationGasLimit === 0n
        ) {
            const reason = "user operation gas limits must be larger than 0"
            this.eventManager.emitFailedValidation(opHash, reason)
            throw new RpcError(reason)
        }

        if (isVersion07(userOperation)) {
            const gasLimits =
                userOperation.callGasLimit +
                userOperation.verificationGasLimit +
                (userOperation.paymasterPostOpGasLimit ?? 0n) +
                (userOperation.paymasterVerificationGasLimit ?? 0n)

            if (gasLimits > this.config.maxGasPerBundle) {
                throw new RpcError(
                    `User operation gas limits exceed the max gas per bundle: ${gasLimits} > ${this.config.maxGasPerBundle}`
                )
            }
        }

        if (isVersion06(userOperation)) {
            const gasLimits =
                userOperation.callGasLimit + userOperation.verificationGasLimit

            const maxGasPerBundle = (this.config.maxGasPerBundle * 130n) / 100n

            if (gasLimits > maxGasPerBundle) {
                throw new RpcError(
                    `User operation gas limits exceed the max gas per bundle: ${gasLimits} > ${this.config.maxGasPerBundle}`
                )
            }
        }
    }

    eth_chainId(): ChainIdResponseResult {
        return BigInt(this.config.publicClient.chain.id)
    }

    eth_supportedEntryPoints(): SupportedEntryPointsResponseResult {
        return this.config.entrypoints
    }

    async eth_estimateUserOperationGas(
        apiVersion: ApiVersion,
        userOperation: UserOperation,
        entryPoint: Address,
        stateOverrides?: StateOverrides
    ): Promise<EstimateUserOperationGasResponseResult> {
        return await this.estimateGas({
            apiVersion,
            userOperation,
            entryPoint,
            stateOverrides
        })
    }

    async eth_sendUserOperation(
        apiVersion: ApiVersion,
        userOperation: UserOperation,
        entryPoint: Address
    ): Promise<SendUserOperationResponseResult> {
        const hash = getUserOperationHash(
            userOperation,
            entryPoint,
            this.config.publicClient.chain.id
        )
        this.eventManager.emitReceived(hash)

        let status: "added" | "queued" | "rejected" = "rejected"
        try {
            status = await this.addToMempoolIfValid(
                userOperation,
                entryPoint,
                apiVersion
            )

            return hash
        } catch (error) {
            status = "rejected"
            throw error
        } finally {
            this.metrics.userOperationsReceived
                .labels({
                    status,
                    type: "regular"
                })
                .inc()
        }
    }

    async eth_getUserOperationByHash(
        userOperationHash: HexData32
    ): Promise<GetUserOperationByHashResponseResult> {
        const userOperationEventAbiItem = getAbiItem({
            abi: EntryPointV06Abi,
            name: "UserOperationEvent"
        })

        let fromBlock: bigint | undefined
        let toBlock: "latest" | undefined
        if (this.config.maxBlockRange !== undefined) {
            const latestBlock = await this.config.publicClient.getBlockNumber()
            fromBlock = latestBlock - BigInt(this.config.maxBlockRange)
            if (fromBlock < 0n) {
                fromBlock = 0n
            }
            toBlock = "latest"
        }

        const filterResult = await this.config.publicClient.getLogs({
            address: this.config.entrypoints,
            event: userOperationEventAbiItem,
            fromBlock,
            toBlock,
            args: {
                userOpHash: userOperationHash
            }
        })

        if (filterResult.length === 0) {
            return null
        }

        const userOperationEvent = filterResult[0]
        const txHash = userOperationEvent.transactionHash
        if (txHash === null) {
            // transaction pending
            return null
        }

        const getTransaction = async (
            txHash: HexData32
        ): Promise<Transaction> => {
            try {
                return await this.config.publicClient.getTransaction({
                    hash: txHash
                })
            } catch (e) {
                if (e instanceof TransactionNotFoundError) {
                    return getTransaction(txHash)
                }

                throw e
            }
        }

        const tx = await getTransaction(txHash)

        if (!tx.to) {
            return null
        }

        let op: UserOperationV06 | UserOperationV07
        try {
            const decoded = decodeFunctionData({
                abi: [...EntryPointV06Abi, ...EntryPointV07Abi],
                data: tx.input
            })

            if (decoded.functionName !== "handleOps") {
                return null
            }

            const ops = decoded.args[0]
            const foundOp = ops.find(
                (op: UserOperationV06 | PackedUserOperation) =>
                    op.sender === userOperationEvent.args.sender &&
                    op.nonce === userOperationEvent.args.nonce
            )

            if (foundOp === undefined) {
                return null
            }

            const handleOpsV07AbiItem = getAbiItem({
                abi: EntryPointV07Abi,
                name: "handleOps"
            })
            const handleOpsV07Selector = toFunctionSelector(handleOpsV07AbiItem)

            if (slice(tx.input, 0, 4) === handleOpsV07Selector) {
                op = toUnpackedUserOperation(foundOp as PackedUserOperation)
            } else {
                op = foundOp as UserOperationV06
            }
        } catch {
            return null
        }

        const result: GetUserOperationByHashResponseResult = {
            userOperation: Object.fromEntries(
                Object.entries(op).filter(([_, v]) => v !== null)
            ) as UserOperation,
            entryPoint: getAddress(tx.to),
            transactionHash: txHash,
            blockHash: tx.blockHash ?? "0x",
            blockNumber: BigInt(tx.blockNumber ?? 0n)
        }

        return result
    }

    eth_getUserOperationReceipt(
        userOperationHash: HexData32
    ): Promise<GetUserOperationReceiptResponseResult> {
        return this.executorManager.getUserOperationReceipt(userOperationHash)
    }

    debug_bundler_clearState(): BundlerClearStateResponseResult {
        this.ensureDebugEndpointsAreEnabled("debug_bundler_clearState")

        this.mempool.clear()
        this.reputationManager.clear()
        return "ok"
    }

    debug_bundler_clearMempool(): BundlerClearMempoolResponseResult {
        this.ensureDebugEndpointsAreEnabled("debug_bundler_clearMempool")

        this.mempool.clear()
        this.reputationManager.clearEntityCount()
        return "ok"
    }

    debug_bundler_dumpMempool(
        entryPoint: Address
    ): Promise<BundlerDumpMempoolResponseResult> {
        this.ensureDebugEndpointsAreEnabled("debug_bundler_dumpMempool")
        this.ensureEntryPointIsSupported(entryPoint)

        return Promise.resolve(this.mempool.dumpOutstanding())
    }

    async debug_bundler_sendBundleNow(): Promise<BundlerSendBundleNowResponseResult> {
        this.ensureDebugEndpointsAreEnabled("debug_bundler_sendBundleNow")
        await this.executorManager.sendBundleNow()
        return "ok"
    }

    async debug_bundler_setBundlingMode(
        bundlingMode: BundlingMode
    ): Promise<BundlerSetBundlingModeResponseResult> {
        this.ensureDebugEndpointsAreEnabled("debug_bundler_setBundlingMode")

        await this.executorManager.setBundlingMode(bundlingMode)
        return "ok"
    }

    debug_bundler_dumpReputation(
        entryPoint: Address
    ): BundlerDumpReputationsResponseResult {
        this.ensureDebugEndpointsAreEnabled("debug_bundler_setReputation")
        this.ensureEntryPointIsSupported(entryPoint)

        return this.reputationManager.dumpReputations(entryPoint)
    }

    async debug_bundler_getStakeStatus(
        address: Address,
        entryPoint: Address
    ): Promise<BundlerGetStakeStatusResponseResult> {
        this.ensureDebugEndpointsAreEnabled("debug_bundler_getStakeStatus")
        this.ensureEntryPointIsSupported(entryPoint)

        return bundlerGetStakeStatusResponseSchema.parse({
            method: "debug_bundler_getStakeStatus",
            result: await this.reputationManager.getStakeStatus(
                entryPoint,
                address
            )
        }).result
    }

    debug_bundler_setReputation(
        args: BundlerSetReputationsRequestParams
    ): BundlerSetBundlingModeResponseResult {
        this.ensureDebugEndpointsAreEnabled("debug_bundler_setReputation")

        this.reputationManager.setReputation(args[1], args[0])
        return "ok"
    }

    debug_bundler_clearReputation(): BundlerClearReputationResponseResult {
        this.ensureDebugEndpointsAreEnabled("debug_bundler_clearReputation")

        this.reputationManager.clear()
        return "ok"
    }

    pimlico_getUserOperationStatus(
        userOperationHash: HexData32
    ): PimlicoGetUserOperationStatusResponseResult {
        return this.monitor.getUserOperationStatus(userOperationHash)
    }

    async pimlico_getUserOperationGasPrice(): Promise<PimlicoGetUserOperationGasPriceResponseResult> {
        let { maxFeePerGas, maxPriorityFeePerGas } =
            await this.gasPriceManager.getGasPrice()

        if (this.config.chainType === "hedera") {
            maxFeePerGas /= 10n ** 9n
            maxPriorityFeePerGas /= 10n ** 9n
        }

        const { slow, standard, fast } = this.config.gasPriceMultipliers

        return {
            slow: {
                maxFeePerGas: (maxFeePerGas * slow) / 100n,
                maxPriorityFeePerGas: (maxPriorityFeePerGas * slow) / 100n
            },
            standard: {
                maxFeePerGas: (maxFeePerGas * standard) / 100n,
                maxPriorityFeePerGas: (maxPriorityFeePerGas * standard) / 100n
            },
            fast: {
                maxFeePerGas: (maxFeePerGas * fast) / 100n,
                maxPriorityFeePerGas: (maxPriorityFeePerGas * fast) / 100n
            }
        }
    }

    // check if we want to bundle userOperation. If yes, add to mempool
    async addToMempoolIfValid(
        userOperation: UserOperation,
        entryPoint: Address,
        apiVersion: ApiVersion
    ): Promise<"added" | "queued"> {
        this.ensureEntryPointIsSupported(entryPoint)

        const opHash = getUserOperationHash(
            userOperation,
            entryPoint,
            this.config.publicClient.chain.id
        )

        await this.preMempoolChecks(
            opHash,
            userOperation,
            apiVersion,
            entryPoint
        )

        const currentNonceValue = await this.getNonceValue(
            userOperation,
            entryPoint
        )
        const [, userOperationNonceValue] = getNonceKeyAndSequence(
            userOperation.nonce
        )

        if (userOperationNonceValue < currentNonceValue) {
            const reason =
                "UserOperation failed validation with reason: AA25 invalid account nonce"
            this.eventManager.emitFailedValidation(opHash, reason, "AA25")
            throw new RpcError(reason, ValidationErrors.InvalidFields)
        }
        if (userOperationNonceValue > currentNonceValue + 10n) {
            const reason =
                "UserOperation failed validaiton with reason: AA25 invalid account nonce"
            this.eventManager.emitFailedValidation(opHash, reason, "AA25")
            throw new RpcError(reason, ValidationErrors.InvalidFields)
        }

        const queuedUserOperations: UserOperation[] =
            await this.mempool.getQueuedUserOperations(
                userOperation,
                entryPoint,
                currentNonceValue
            )

        if (
            userOperationNonceValue >
            currentNonceValue + BigInt(queuedUserOperations.length)
        ) {
            this.nonceQueuer.add(userOperation, entryPoint)
            return "queued"
        }

        if (this.config.dangerousSkipUserOperationValidation) {
            const [success, errorReason] = await this.mempool.add(
                userOperation,
                entryPoint
            )
            if (!success) {
                this.eventManager.emitFailedValidation(
                    opHash,
                    errorReason,
                    getAAError(errorReason)
                )
                throw new RpcError(errorReason, ValidationErrors.InvalidFields)
            }
            return "added"
        }

        if (apiVersion !== "v1") {
            await this.validator.validatePreVerificationGas({
                userOperation,
                entryPoint
            })
        }
        await this.mempool.checkEntityMultipleRoleViolation(userOperation)

        // V1 api doesn't check prefund.
        const shouldCheckPrefund =
            apiVersion !== "v1" && this.config.shouldCheckPrefund
        const validationResult = await this.validator.validateUserOperation({
            shouldCheckPrefund,
            userOperation,
            queuedUserOperations,
            entryPoint
        })

        await this.reputationManager.checkReputation(
            userOperation,
            entryPoint,
            validationResult
        )

<<<<<<< HEAD
        await this.mempool.checkEntityMultipleRoleViolation(userOperation)

        const [success, errorReason] = await this.mempool.add(
=======
        const [success, errorReason] = this.mempool.add(
>>>>>>> 0a77ef02
            userOperation,
            entryPoint,
            validationResult.referencedContracts
        )

        if (!success) {
            this.eventManager.emitFailedValidation(
                opHash,
                errorReason,
                getAAError(errorReason)
            )
            throw new RpcError(errorReason, ValidationErrors.InvalidFields)
        }
        return "added"
    }

    async pimlico_experimental_estimateUserOperationGas7702(
        apiVersion: ApiVersion,
        userOperation: UserOperation,
        entryPoint: Address,
        stateOverrides?: StateOverrides
    ) {
        if (!this.config.enableExperimental7702Endpoints) {
            throw new RpcError(
                "pimlico_experimental_estimateUserOperationGas7702 endpoint is not enabled",
                ValidationErrors.InvalidFields
            )
        }

        await this.validateEip7702Auth(userOperation)

        return await this.estimateGas({
            apiVersion,
            userOperation,
            entryPoint,
            stateOverrides
        })
    }

    async pimlico_experimental_sendUserOperation7702(
        apiVersion: ApiVersion,
        userOperation: UserOperation,
        entryPoint: Address
    ) {
        if (!this.config.enableExperimental7702Endpoints) {
            throw new RpcError(
                "pimlico_experimental_sendUserOperation7702 endpoint is not enabled",
                ValidationErrors.InvalidFields
            )
        }

        this.ensureEntryPointIsSupported(entryPoint)
        await this.validateEip7702Auth(userOperation)

        await this.addToMempoolIfValid(userOperation, entryPoint, apiVersion)

        return getUserOperationHash(
            userOperation,
            entryPoint,
            this.config.publicClient.chain.id
        )
    }

    async pimlico_sendUserOperationNow(
        apiVersion: ApiVersion,
        userOperation: UserOperation,
        entryPoint: Address
    ) {
        if (!this.config.enableInstantBundlingEndpoint) {
            throw new RpcError(
                "pimlico_sendUserOperationNow endpoint is not enabled",
                ValidationErrors.InvalidFields
            )
        }

        this.ensureEntryPointIsSupported(entryPoint)
        const opHash = getUserOperationHash(
            userOperation,
            entryPoint,
            this.config.publicClient.chain.id
        )

        await this.preMempoolChecks(
            opHash,
            userOperation,
            apiVersion,
            entryPoint
        )

        // Prepare bundle
        const userOperationInfo: UserOpInfo = {
            userOp: userOperation,
            entryPoint,
            userOpHash: getUserOperationHash(
                userOperation,
                entryPoint,
                this.config.publicClient.chain.id
            ),
            addedToMempool: Date.now()
        }
        const bundle: UserOperationBundle = {
            entryPoint,
            userOps: [userOperationInfo],
            version: isVersion06(userOperation)
                ? ("0.6" as const)
                : ("0.7" as const)
        }
        const result = await this.executorManager.sendBundleToExecutor(bundle)

        if (!result) {
            throw new RpcError(
                "unhandled error during bundle submission",
                ValidationErrors.InvalidFields
            )
        }

        // Wait for receipt.
        const receipt =
            await this.config.publicClient.waitForTransactionReceipt({
                hash: result,
                pollingInterval: 100
            })

        const userOperationReceipt = parseUserOperationReceipt(opHash, receipt)
        return userOperationReceipt
    }

    async validateEip7702Auth(userOperation: UserOperation) {
        if (!userOperation.eip7702auth) {
            throw new RpcError(
                "UserOperation is missing eip7702auth",
                ValidationErrors.InvalidFields
            )
        }

        // Check that auth is valid.
        const sender = await recoverAuthorizationAddress({
            authorization: userOperation.eip7702auth
        })
        if (sender !== userOperation.sender) {
            throw new RpcError(
                "Invalid EIP-7702 authorization: The recovered signer address does not match the userOperation sender address",
                ValidationErrors.InvalidFields
            )
        }

        if (isVersion06(userOperation) && userOperation.initCode) {
            throw new RpcError(
                "Invalid EIP-7702 authorization: UserOperation cannot contain initCode.",
                ValidationErrors.InvalidFields
            )
        }

        if (
            isVersion07(userOperation) &&
            (userOperation.factoryData || userOperation.factory)
        ) {
            throw new RpcError(
                "Invalid EIP-7702 authorization: UserOperation cannot contain factory or factoryData.",
                ValidationErrors.InvalidFields
            )
        }
    }

    async getNonceValue(userOperation: UserOperation, entryPoint: Address) {
        const entryPointContract = getContract({
            address: entryPoint,
            abi: isVersion06(userOperation)
                ? EntryPointV06Abi
                : EntryPointV07Abi,
            client: {
                public: this.config.publicClient
            }
        })

        const [nonceKey] = getNonceKeyAndSequence(userOperation.nonce)

        const getNonceResult = await entryPointContract.read.getNonce(
            [userOperation.sender, nonceKey],
            {
                blockTag: "latest"
            }
        )

        const [_, currentNonceValue] = getNonceKeyAndSequence(getNonceResult)

        return currentNonceValue
    }

    async estimateGas({
        apiVersion,
        userOperation,
        entryPoint,
        stateOverrides
    }: {
        apiVersion: ApiVersion
        userOperation: UserOperation
        entryPoint: Address
        stateOverrides?: StateOverrides
    }) {
        this.ensureEntryPointIsSupported(entryPoint)

        if (userOperation.maxFeePerGas === 0n && !this.config.isGasFreeChain) {
            throw new RpcError(
                "user operation max fee per gas must be larger than 0 during gas estimation"
            )
        }

        // Check if the nonce is valid
        // If the nonce is less than the current nonce, the user operation has already been executed
        // If the nonce is greater than the current nonce, we may have missing user operations in the mempool
        const currentNonceValue = await this.getNonceValue(
            userOperation,
            entryPoint
        )
        const [, userOperationNonceValue] = getNonceKeyAndSequence(
            userOperation.nonce
        )

        let queuedUserOperations: UserOperation[] = []
        if (userOperationNonceValue < currentNonceValue) {
            throw new RpcError(
                "UserOperation reverted during simulation with reason: AA25 invalid account nonce",
                ValidationErrors.InvalidFields
            )
        }
        if (userOperationNonceValue > currentNonceValue) {
            // Nonce queues are supported only for v7 user operations
            if (isVersion06(userOperation)) {
                throw new RpcError(
                    "UserOperation reverted during simulation with reason: AA25 invalid account nonce",
                    ValidationErrors.InvalidFields
                )
            }

            queuedUserOperations = await this.mempool.getQueuedUserOperations(
                userOperation,
                entryPoint,
                currentNonceValue
            )

            if (
                userOperationNonceValue >
                currentNonceValue + BigInt(queuedUserOperations.length)
            ) {
                throw new RpcError(
                    "UserOperation reverted during simulation with reason: AA25 invalid account nonce",
                    ValidationErrors.InvalidFields
                )
            }
        }

        // Prepare userOperation for simulation
        const {
            simulationVerificationGasLimit,
            simulationCallGasLimit,
            simulationPaymasterVerificationGasLimit,
            simulationPaymasterPostOpGasLimit
        } = this.config

        const simulationUserOperation = {
            ...userOperation,
            preVerificationGas: 0n,
            verificationGasLimit: simulationVerificationGasLimit,
            callGasLimit: simulationCallGasLimit
        }

        if (isVersion07(simulationUserOperation)) {
            simulationUserOperation.paymasterVerificationGasLimit =
                simulationPaymasterVerificationGasLimit
            simulationUserOperation.paymasterPostOpGasLimit =
                simulationPaymasterPostOpGasLimit
        }

        // This is necessary because entryPoint pays
        // min(maxFeePerGas, baseFee + maxPriorityFeePerGas) for the verification
        // Since we don't want our estimations to depend upon baseFee, we set
        // maxFeePerGas to maxPriorityFeePerGas
        simulationUserOperation.maxPriorityFeePerGas =
            simulationUserOperation.maxFeePerGas

        const executionResult = await this.validator.getExecutionResult({
            userOperation: simulationUserOperation,
            entryPoint,
            queuedUserOperations,
            addSenderBalanceOverride: true,
            stateOverrides: deepHexlify(stateOverrides)
        })

        let {
            verificationGasLimit,
            callGasLimit,
            paymasterVerificationGasLimit
        } = calcVerificationGasAndCallGasLimit(
            simulationUserOperation,
            executionResult.data.executionResult,
            this.config.publicClient.chain.id,
            executionResult.data
        )

        let paymasterPostOpGasLimit = 0n

        if (
            !paymasterVerificationGasLimit &&
            isVersion07(simulationUserOperation) &&
            simulationUserOperation.paymaster !== null &&
            "paymasterVerificationGasLimit" in
                executionResult.data.executionResult
        ) {
            paymasterVerificationGasLimit =
                executionResult.data.executionResult
                    .paymasterVerificationGasLimit || 1n

            paymasterVerificationGasLimit = scaleBigIntByPercent(
                paymasterVerificationGasLimit,
                this.config.paymasterGasLimitMultiplier
            )
        }

        if (
            isVersion07(simulationUserOperation) &&
            simulationUserOperation.paymaster !== null &&
            "paymasterPostOpGasLimit" in executionResult.data.executionResult
        ) {
            paymasterPostOpGasLimit =
                executionResult.data.executionResult.paymasterPostOpGasLimit ||
                1n

            paymasterPostOpGasLimit = scaleBigIntByPercent(
                paymasterPostOpGasLimit,
                this.config.paymasterGasLimitMultiplier
            )
        }

        if (
            this.config.publicClient.chain.id === base.id ||
            this.config.publicClient.chain.id === baseSepolia.id
        ) {
            callGasLimit += 10_000n
        }

        if (
            this.config.publicClient.chain.id === base.id ||
            this.config.publicClient.chain.id === optimism.id
        ) {
            callGasLimit = maxBigInt(callGasLimit, 120_000n)
        }

        if (simulationUserOperation.callData === "0x") {
            callGasLimit = 0n
        }

        if (isVersion06(simulationUserOperation)) {
            callGasLimit = scaleBigIntByPercent(
                callGasLimit,
                this.config.v6CallGasLimitMultiplier
            )
            verificationGasLimit = scaleBigIntByPercent(
                verificationGasLimit,
                this.config.v6VerificationGasLimitMultiplier
            )
        }

        if (isVersion07(simulationUserOperation)) {
            verificationGasLimit = scaleBigIntByPercent(
                verificationGasLimit,
                this.config.v7VerificationGasLimitMultiplier
            )
            paymasterVerificationGasLimit = scaleBigIntByPercent(
                paymasterVerificationGasLimit,
                this.config.v7PaymasterVerificationGasLimitMultiplier
            )
            callGasLimit = scaleBigIntByPercent(
                callGasLimit,
                this.config.v7CallGasLimitMultiplier
            )
        }

        let preVerificationGas = await calcPreVerificationGas({
            config: this.config,
            userOperation: {
                ...userOperation,
                callGasLimit, // use actual callGasLimit
                verificationGasLimit, // use actual verificationGasLimit
                paymasterPostOpGasLimit, // use actual paymasterPostOpGasLimit
                paymasterVerificationGasLimit // use actual paymasterVerificationGasLimit
            },
            entryPoint,
            gasPriceManager: this.gasPriceManager,
            validate: false
        })
        preVerificationGas = scaleBigIntByPercent(preVerificationGas, 110n)

        // Check if userOperation passes without estimation balance overrides
        if (isVersion06(simulationUserOperation)) {
            await this.validator.getExecutionResult({
                userOperation: {
                    ...simulationUserOperation,
                    preVerificationGas,
                    verificationGasLimit,
                    callGasLimit,
                    paymasterVerificationGasLimit,
                    paymasterPostOpGasLimit
                },
                entryPoint,
                queuedUserOperations,
                addSenderBalanceOverride: false,
                stateOverrides: deepHexlify(stateOverrides)
            })
        }

        if (isVersion07(simulationUserOperation)) {
            return {
                preVerificationGas,
                verificationGasLimit,
                callGasLimit,
                paymasterVerificationGasLimit,
                paymasterPostOpGasLimit
            }
        }

        if (apiVersion === "v2") {
            return {
                preVerificationGas,
                verificationGasLimit,
                callGasLimit
            }
        }

        return {
            preVerificationGas,
            verificationGas: verificationGasLimit,
            verificationGasLimit,
            callGasLimit
        }
    }
}<|MERGE_RESOLUTION|>--- conflicted
+++ resolved
@@ -778,13 +778,9 @@
             validationResult
         )
 
-<<<<<<< HEAD
         await this.mempool.checkEntityMultipleRoleViolation(userOperation)
 
         const [success, errorReason] = await this.mempool.add(
-=======
-        const [success, errorReason] = this.mempool.add(
->>>>>>> 0a77ef02
             userOperation,
             entryPoint,
             validationResult.referencedContracts
