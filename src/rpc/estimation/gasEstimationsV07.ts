import {
    EntryPointV07Abi,
    EntryPointV07SimulationsAbi,
    ExecutionErrors,
    type ExecutionResult,
    PimlicoEntryPointSimulationsAbi,
    RpcError,
    type StateOverrides,
    type BinarySearchCallResult,
    type UserOperationV07,
    ValidationErrors,
    type ValidationResultV07,
    binarySearchCallResultSchema
} from "@alto/types"
import {
<<<<<<< HEAD
    Logger,
    addAuthorizationStateOverrides,
=======
    getAuthorizationStateOverrides,
>>>>>>> ff3d9e4a
    getUserOperationHash,
    toPackedUserOperation
} from "@alto/utils"
import type { Hex } from "viem"
import {
    type Address,
    decodeAbiParameters,
    decodeErrorResult,
    decodeFunctionResult,
    encodeFunctionData,
    slice,
    toFunctionSelector,
    toHex,
    zeroAddress
} from "viem"
import { AccountExecuteAbi } from "../../types/contracts/IAccountExecute"
import {
    type SimulateBinarySearchRetryResult,
    type SimulateHandleOpResult,
    simulationValidationResultStruct
} from "./types"
import type { AltoConfig } from "../../createConfig"

export class GasEstimatorV07 {
    private config: AltoConfig
    private logger: Logger

    constructor(config: AltoConfig) {
        this.config = config
        this.logger = config.getLogger(
            {
                module: "gas-estimator-v07"
            },
            {
                level: config.logLevel
            }
        )
    }

    async simulateValidation({
        entryPoint,
        userOperation,
        queuedUserOperations
    }: {
        entryPoint: Address
        userOperation: UserOperationV07
        queuedUserOperations: UserOperationV07[]
    }) {
        const userOperations = [...queuedUserOperations, userOperation]
        const packedUserOperations = userOperations.map((uo) =>
            toPackedUserOperation(uo)
        )

        const simulateValidationLast = encodeFunctionData({
            abi: EntryPointV07SimulationsAbi,
            functionName: "simulateValidationLast",
            args: [packedUserOperations]
        })

        const stateOverrides: StateOverrides =
            await getAuthorizationStateOverrides({
                userOperations: [...queuedUserOperations, userOperation],
                publicClient: this.config.publicClient
            })

        const errorResult = await this.callPimlicoEntryPointSimulations({
            entryPoint,
            entryPointSimulationsCallData: [simulateValidationLast],
            stateOverrides
        })

        return {
            simulateValidationResult: getSimulateValidationResult(
                errorResult[0]
            )
        }
    }

    encodeUserOperationCalldata({
        op,
        entryPoint
    }: {
        op: UserOperationV07
        entryPoint: Address
    }) {
        const packedOp = toPackedUserOperation(op)
        const executeUserOpMethodSig = toFunctionSelector(AccountExecuteAbi[0])

        const callDataMethodSig = slice(packedOp.callData, 0, 4)

        if (executeUserOpMethodSig === callDataMethodSig) {
            return encodeFunctionData({
                abi: AccountExecuteAbi,
                functionName: "executeUserOp",
                args: [
                    packedOp,
                    getUserOperationHash(op, entryPoint, this.config.chainId)
                ]
            })
        }

        return packedOp.callData
    }

    encodeSimulateHandleOpLast({
        userOperation,
        queuedUserOperations,
        entryPoint
    }: {
        userOperation: UserOperationV07
        queuedUserOperations: UserOperationV07[]
        entryPoint: Address
    }): Hex {
        const userOperations = [...queuedUserOperations, userOperation]
        const packedUserOperations = userOperations.map((uop) => ({
            packedUserOperation: toPackedUserOperation(uop),
            userOperation: uop,
            userOperationHash: getUserOperationHash(
                uop,
                entryPoint,
                this.config.chainId
            )
        }))

        const simulateHandleOpCallData = encodeFunctionData({
            abi: EntryPointV07SimulationsAbi,
            functionName: "simulateHandleOpLast",
            args: [packedUserOperations.map((uop) => uop.packedUserOperation)]
        })

        return simulateHandleOpCallData
    }

    encodeBinarySearchGasLimit({
        entryPoint,
        userOperation,
        queuedUserOperations,
        target,
        targetCallData,
        gasAllowance = this.config.binarySearchGasAllowance,
        initialMinGas = 0n,
        functionName
    }: {
        entryPoint: Address
        userOperation: UserOperationV07
        queuedUserOperations: UserOperationV07[]
        target: Address
        targetCallData: Hex
        gasAllowance?: bigint
        initialMinGas?: bigint
        functionName:
            | "binarySearchPaymasterVerificationGasLimit"
            | "binarySearchVerificationGasLimit"
            | "binarySearchCallGasLimit"
    }): Hex {
        const queuedOps = queuedUserOperations.map((op) => ({
            op: toPackedUserOperation(op),
            target: op.sender,
            targetCallData: this.encodeUserOperationCalldata({
                op,
                entryPoint
            })
        }))

        const targetOp = {
            op: toPackedUserOperation(userOperation),
            target,
            targetCallData
        }

        const binarySearchVerificationGasLimit = encodeFunctionData({
            abi: EntryPointV07SimulationsAbi,
            functionName,
            args: [
                queuedOps,
                targetOp,
                entryPoint,
                initialMinGas,
                this.config.binarySearchToleranceDelta,
                gasAllowance
            ]
        })

        return binarySearchVerificationGasLimit
    }

    // Try to get the calldata gas again if the initial simulation reverted due to hitting the eth_call gasLimit.
    async retryBinarySearch({
        entryPoint,
        optimalGas,
        minGas,
        targetOp,
        target,
        targetCallData,
        functionName,
        queuedOps,
        stateOverrides = {}
    }: {
        entryPoint: Address
        optimalGas: bigint
        minGas: bigint
        targetOp: UserOperationV07
        queuedOps: UserOperationV07[]
        target: Address
        targetCallData: Hex
        functionName:
            | "binarySearchPaymasterVerificationGasLimit"
            | "binarySearchVerificationGasLimit"
            | "binarySearchCallGasLimit"
        stateOverrides?: StateOverrides | undefined
    }): Promise<SimulateBinarySearchRetryResult> {
        const maxRetries = 3
        let retryCount = 0
        let currentOptimalGas = optimalGas
        let currentMinGas = minGas

        while (retryCount < maxRetries) {
            // OptimalGas represents the current lowest gasLimit, so we set the gasAllowance to search range minGas <-> optimalGas
            const gasAllowance = currentOptimalGas - currentMinGas

            const binarySearchCallGasLimit = this.encodeBinarySearchGasLimit({
                entryPoint,
                userOperation: targetOp,
                target,
                targetCallData,
                queuedUserOperations: queuedOps,
                initialMinGas: currentMinGas,
                gasAllowance,
                functionName
            })

            stateOverrides = await getAuthorizationStateOverrides({
                userOperations: [...queuedOps, targetOp],
                publicClient: this.config.publicClient,
                stateOverrides
            })

            let cause = await this.callPimlicoEntryPointSimulations({
                entryPoint,
                entryPointSimulationsCallData: [binarySearchCallGasLimit],
                stateOverrides
            })

            cause = cause.map((data: Hex) => {
                const decodedDelegateAndError = decodeErrorResult({
                    abi: EntryPointV07Abi,
                    data: data
                })

                if (!decodedDelegateAndError?.args?.[1]) {
                    throw new Error("Unexpected error")
                }
                return decodedDelegateAndError.args[1] as Hex
            })

            const callGasLimitResult = validateBinarySearchDataResult(
                cause[0],
                functionName
            )

            if (callGasLimitResult.result === "failed") {
                return callGasLimitResult
            }

            if (callGasLimitResult.result === "retry") {
                currentOptimalGas = callGasLimitResult.optimalGas
                currentMinGas = callGasLimitResult.minGas
                retryCount++
                continue
            }

            // If we reach here, it means we have a successful result
            return {
                result: "success",
                data: callGasLimitResult.data
            }
        }

        // If we've exhausted all retries, return a failure result
        return {
            result: "failed",
            data: "Max retries reached for getting call data gas",
            code: ValidationErrors.SimulateValidation
        }
    }

    async simulateHandleOpV07({
        entryPoint,
        userOperation,
        queuedUserOperations,
        stateOverrides = {}
    }: {
        entryPoint: Address
        userOperation: UserOperationV07
        queuedUserOperations: UserOperationV07[]
        stateOverrides?: StateOverrides | undefined
    }): Promise<SimulateHandleOpResult> {
        const simulateHandleOpLast = this.encodeSimulateHandleOpLast({
            entryPoint,
            userOperation,
            queuedUserOperations
        })

        const binarySearchVerificationGasLimit =
            this.encodeBinarySearchGasLimit({
                initialMinGas: 9_000n,
                entryPoint,
                userOperation,
                queuedUserOperations,
                target: zeroAddress,
                targetCallData: "0x" as Hex,
                functionName: "binarySearchVerificationGasLimit"
            })

        const binarySearchPaymasterVerificationGasLimit =
            userOperation.paymaster
                ? this.encodeBinarySearchGasLimit({
                      initialMinGas: 9_000n,
                      entryPoint,
                      userOperation,
                      queuedUserOperations,
                      target: zeroAddress,
                      targetCallData: "0x" as Hex,
                      functionName: "binarySearchPaymasterVerificationGasLimit"
                  })
                : null

        const binarySearchCallGasLimit = this.encodeBinarySearchGasLimit({
            initialMinGas: 9_000n,
            entryPoint,
            userOperation,
            queuedUserOperations,
            target: userOperation.sender,
            targetCallData: this.encodeUserOperationCalldata({
                op: userOperation,
                entryPoint
            }),
            functionName: "binarySearchCallGasLimit"
        })

        stateOverrides = await getAuthorizationStateOverrides({
            userOperations: [...queuedUserOperations, userOperation],
            publicClient: this.config.publicClient,
            stateOverrides
        })

        let cause: readonly [Hex, Hex, Hex | null, Hex]

        if (this.config.splitSimulationCalls) {
            // due to Hedera specific restrictions, we can't combine these two calls.
            const [
                simulateHandleOpLastCause,
                binarySearchVerificationGasLimitCause,
                binarySearchPaymasterVerificationGasLimitCause,
                binarySearchCallGasLimitCause
            ] = await Promise.all([
                this.callPimlicoEntryPointSimulations({
                    entryPoint,
                    entryPointSimulationsCallData: [simulateHandleOpLast],
                    stateOverrides
                }),
                this.callPimlicoEntryPointSimulations({
                    entryPoint,
                    entryPointSimulationsCallData: [
                        binarySearchVerificationGasLimit
                    ],
                    stateOverrides
                }),
                binarySearchPaymasterVerificationGasLimit
                    ? this.callPimlicoEntryPointSimulations({
                          entryPoint,
                          entryPointSimulationsCallData: [
                              binarySearchPaymasterVerificationGasLimit
                          ],
                          stateOverrides
                      })
                    : null,
                this.callPimlicoEntryPointSimulations({
                    entryPoint,
                    entryPointSimulationsCallData: [binarySearchCallGasLimit],
                    stateOverrides
                })
            ])

            cause = [
                simulateHandleOpLastCause[0],
                binarySearchVerificationGasLimitCause[0],
                binarySearchPaymasterVerificationGasLimitCause?.[0] ?? null,
                binarySearchCallGasLimitCause[0]
            ]
        } else {
            const [
                handleOpAndBinarySearchVerificationGasLimits,
                binarySearchCallDataGasLimits
            ] = await Promise.all([
                binarySearchPaymasterVerificationGasLimit
                    ? await this.callPimlicoEntryPointSimulations({
                          entryPoint,
                          entryPointSimulationsCallData: [
                              simulateHandleOpLast,
                              binarySearchVerificationGasLimit,
                              binarySearchPaymasterVerificationGasLimit
                          ],
                          stateOverrides
                      })
                    : await this.callPimlicoEntryPointSimulations({
                          entryPoint,
                          entryPointSimulationsCallData: [
                              simulateHandleOpLast,
                              binarySearchVerificationGasLimit
                          ],
                          stateOverrides
                      }),
                await this.callPimlicoEntryPointSimulations({
                    entryPoint,
                    entryPointSimulationsCallData: [binarySearchCallGasLimit],
                    stateOverrides
                })
            ])

            cause = [
                handleOpAndBinarySearchVerificationGasLimits[0],
                handleOpAndBinarySearchVerificationGasLimits[1],
                binarySearchPaymasterVerificationGasLimit
                    ? handleOpAndBinarySearchVerificationGasLimits[2]
                    : null,
                binarySearchCallDataGasLimits[0]
            ]
        }

        cause = cause.map((data: Hex | null) => {
            if (!data) {
                return null
            }
            const decodedDelegateAndError = decodeErrorResult({
                abi: EntryPointV07Abi,
                data: data
            })

            const delegateAndRevertResponseBytes =
                decodedDelegateAndError?.args?.[1]

            if (!delegateAndRevertResponseBytes) {
                throw new Error("Unexpected error")
            }

            return delegateAndRevertResponseBytes as Hex
        }) as [Hex, Hex, Hex | null, Hex]

        const [
            simulateHandleOpLastCause,
            binarySearchVerificationGasLimitCause,
            binarySearchPaymasterVerificationGasLimitCause,
            binarySearchCallGasLimitCause
        ] = cause

        try {
            const simulateHandleOpLastResult = getSimulateHandleOpResult(
                simulateHandleOpLastCause
            )

            if (simulateHandleOpLastResult.result === "failed") {
                return simulateHandleOpLastResult as SimulateHandleOpResult<"failed">
            }

            const verificationGasLimitResult = validateBinarySearchDataResult(
                binarySearchVerificationGasLimitCause,
                "binarySearchVerificationGasLimit"
            )

            let verificationGasLimit = 0n

            if (verificationGasLimitResult.result === "success") {
                verificationGasLimit = verificationGasLimitResult.data.gasUsed
            }

            if (verificationGasLimitResult.result === "failed") {
                return verificationGasLimitResult
            }

            if (verificationGasLimitResult.result === "retry") {
                const { optimalGas, minGas } = verificationGasLimitResult
                const binarySearchResult = await this.retryBinarySearch({
                    entryPoint,
                    optimalGas,
                    minGas,
                    targetOp: userOperation,
                    target: zeroAddress,
                    targetCallData: "0x" as Hex,
                    functionName: "binarySearchVerificationGasLimit",
                    queuedOps: queuedUserOperations,
                    stateOverrides
                })

                if (binarySearchResult.result === "failed") {
                    return binarySearchResult as SimulateBinarySearchRetryResult<"failed">
                }

                verificationGasLimit = (
                    binarySearchResult as SimulateBinarySearchRetryResult<"success">
                ).data.gasUsed
            }

            const paymasterVerificationGasLimitResult =
                binarySearchPaymasterVerificationGasLimitCause
                    ? validateBinarySearchDataResult(
                          binarySearchPaymasterVerificationGasLimitCause,
                          "binarySearchPaymasterVerificationGasLimit"
                      )
                    : ({
                          result: "success",
                          data: {
                              gasUsed: 0n,
                              success: true,
                              returnData: "0x" as Hex
                          }
                      } as { result: "success"; data: BinarySearchCallResult })

            let paymasterVerificationGasLimit = 0n

            if (paymasterVerificationGasLimitResult.result === "success") {
                paymasterVerificationGasLimit =
                    paymasterVerificationGasLimitResult.data.gasUsed
            }

            if (paymasterVerificationGasLimitResult.result === "failed") {
                return paymasterVerificationGasLimitResult
            }

            if (paymasterVerificationGasLimitResult.result === "retry") {
                const { optimalGas, minGas } =
                    paymasterVerificationGasLimitResult
                const binarySearchResult = await this.retryBinarySearch({
                    entryPoint,
                    optimalGas,
                    minGas,
                    targetOp: userOperation,
                    target: zeroAddress,
                    targetCallData: "0x" as Hex,
                    functionName: "binarySearchPaymasterVerificationGasLimit",
                    queuedOps: queuedUserOperations,
                    stateOverrides
                })

                if (binarySearchResult.result === "failed") {
                    return binarySearchResult as SimulateBinarySearchRetryResult<"failed">
                }

                paymasterVerificationGasLimit = (
                    binarySearchResult as SimulateBinarySearchRetryResult<"success">
                ).data.gasUsed
            }

            const callGasLimitResult = validateBinarySearchDataResult(
                binarySearchCallGasLimitCause,
                "binarySearchCallGasLimit"
            )

            let callGasLimit = 0n

            if (callGasLimitResult.result === "success") {
                callGasLimit = callGasLimitResult.data.gasUsed
            }
            if (callGasLimitResult.result === "failed") {
                return callGasLimitResult
            }

            if (callGasLimitResult.result === "retry") {
                const { optimalGas, minGas } = callGasLimitResult
                const binarySearchResult = await this.retryBinarySearch({
                    entryPoint,
                    optimalGas,
                    minGas,
                    targetOp: userOperation,
                    target: userOperation.sender,
                    targetCallData: this.encodeUserOperationCalldata({
                        op: userOperation,
                        entryPoint
                    }),
                    functionName: "binarySearchCallGasLimit",
                    queuedOps: queuedUserOperations,
                    stateOverrides
                })

                if (binarySearchResult.result === "failed") {
                    return binarySearchResult as SimulateBinarySearchRetryResult<"failed">
                }

                callGasLimit = (
                    binarySearchResult as SimulateBinarySearchRetryResult<"success">
                ).data.gasUsed
            }

            return {
                result: "execution",
                data: {
                    callGasLimit,
                    verificationGasLimit,
                    paymasterVerificationGasLimit,
                    executionResult: (
                        simulateHandleOpLastResult as SimulateHandleOpResult<"execution">
                    ).data.executionResult
                }
            }
        } catch (_e) {
            return {
                result: "failed",
                data: "Unknown error, could not parse simulate handle op result.",
                code: ValidationErrors.SimulateValidation
            }
        }
    }

    async callPimlicoEntryPointSimulations({
        entryPoint,
        entryPointSimulationsCallData,
        stateOverrides
    }: {
        entryPoint: Address
        entryPointSimulationsCallData: Hex[]
        stateOverrides?: StateOverrides
    }) {
        const publicClient = this.config.publicClient
        const blockTagSupport = this.config.blockTagSupport

        const utilityWalletAddress =
            this.config.utilityPrivateKey?.address ??
            "0x4337000c2828F5260d8921fD25829F606b9E8680"
        const entryPointSimulationsAddress =
            this.config.entrypointSimulationContract
        const fixedGasLimitForEstimation =
            this.config.fixedGasLimitForEstimation

        if (!entryPointSimulationsAddress) {
            throw new RpcError(
                "entryPointSimulationsAddress must be provided for V07 UserOperation",
                ValidationErrors.InvalidFields
            )
        }

        const callData = encodeFunctionData({
            abi: PimlicoEntryPointSimulationsAbi,
            functionName: "simulateEntryPoint",
            args: [entryPoint, entryPointSimulationsCallData]
        })

        // Remove state override if not supported by network.
        if (!this.config.balanceOverride) {
            stateOverrides = undefined
        }

        const result = (await publicClient.request({
            method: "eth_call",
            params: [
                {
                    to: entryPointSimulationsAddress,
                    from: utilityWalletAddress,
                    data: callData,
                    ...(fixedGasLimitForEstimation !== undefined && {
                        gas: `0x${fixedGasLimitForEstimation.toString(16)}`
                    })
                },
                blockTagSupport
                    ? "latest"
                    : toHex(await publicClient.getBlockNumber()),
                // @ts-ignore
                ...(stateOverrides ? [stateOverrides] : [])
            ]
        })) as Hex

        try {
            const returnBytes = decodeAbiParameters(
                [{ name: "ret", type: "bytes[]" }],
                result
            )

            return returnBytes[0]
        } catch (err) {
            this.logger.error(
                { err, result },
                "Failed to decode simulation result"
            )
            throw new RpcError(
                "Failed to decode simulation result",
                ValidationErrors.SimulateValidation
            )
        }
    }
}

const panicCodes: { [key: number]: string } = {
    // from https://docs.soliditylang.org/en/v0.8.0/control-structures.html
    1: "assert(false)",
    17: "arithmetic overflow/underflow",
    18: "divide by zero",
    33: "invalid enum value",
    34: "storage byte array that is incorrectly encoded",
    49: ".pop() on an empty array.",
    50: "array sout-of-bounds or negative index",
    65: "memory overflow",
    81: "zero-initialized variable of internal function type"
}

export function parseFailedOpWithRevert(data: Hex) {
    const methodSig = data.slice(0, 10)
    const dataParams = `0x${data.slice(10)}` as Hex

    if (methodSig === "0x08c379a0") {
        const [err] = decodeAbiParameters(
            [
                {
                    name: "err",
                    type: "string"
                }
            ],
            dataParams
        )

        return err
    }

    if (methodSig === "0x4e487b71") {
        const [code] = decodeAbiParameters(
            [
                {
                    name: "err",
                    type: "uint256"
                }
            ],
            dataParams
        )

        return panicCodes[Number(code)] ?? `${code}`
    }

    return data
}

export function getSimulateValidationResult(errorData: Hex): {
    status: "failed" | "validation"
    data: ValidationResultV07 | Hex | string
} {
    const decodedDelegateAndError = decodeErrorResult({
        abi: EntryPointV07Abi,
        data: errorData
    })

    if (!decodedDelegateAndError?.args?.[1]) {
        throw new Error("Unexpected error")
    }

    try {
        const decodedError = decodeErrorResult({
            abi: EntryPointV07SimulationsAbi,
            data: decodedDelegateAndError.args[1] as Hex
        })

        if (
            decodedError &&
            decodedError.errorName === "FailedOp" &&
            decodedError.args
        ) {
            return {
                status: "failed",
                data: decodedError.args[1] as Hex | string
            } as const
        }

        if (
            decodedError &&
            decodedError.errorName === "FailedOpWithRevert" &&
            decodedError.args
        ) {
            return {
                status: "failed",
                data: `${decodedError.args?.[1]} - ${parseFailedOpWithRevert(
                    decodedError.args?.[2] as Hex
                )}`
            } as const
        }
    } catch {
        const decodedResult = decodeAbiParameters(
            simulationValidationResultStruct,
            decodedDelegateAndError.args[1] as Hex
        )[0]

        return {
            status: "validation",
            data: decodedResult
        }
    }

    throw new Error(
        "Unexpected error - errorName is not ValidationResult or ValidationResultWithAggregation"
    )
}

function validateBinarySearchDataResult(
    data: Hex,
    fnName:
        | "binarySearchCallGasLimit"
        | "binarySearchVerificationGasLimit"
        | "binarySearchPaymasterVerificationGasLimit"
):
    | {
          result: "success"
          data: BinarySearchCallResult
      }
    | {
          result: "failed"
          data: string
          code: number
      }
    | {
          result: "retry" // retry with new bounds if the initial simulation hit the eth_call gasLimit
          optimalGas: bigint
          maxGas: bigint
          minGas: bigint
      } {
    try {
        const targetCallResult = decodeFunctionResult({
            abi: EntryPointV07SimulationsAbi,
            functionName: fnName,
            data: data
        })

        const parsedTargetCallResult =
            binarySearchCallResultSchema.parse(targetCallResult)

        if (parsedTargetCallResult.success) {
            return {
                result: "success",
                data: parsedTargetCallResult
            } as const
        }

        return {
            result: "failed",
            data: parsedTargetCallResult.returnData,
            code: ExecutionErrors.UserOperationReverted
        } as const
    } catch (_e) {
        try {
            const res = decodeErrorResult({
                abi: EntryPointV07SimulationsAbi,
                data: data
            })

            if (res.errorName === "SimulationOutOfGas") {
                const [optimalGas, minGas, maxGas] = res.args

                return {
                    result: "retry",
                    optimalGas,
                    minGas,
                    maxGas
                } as const
            }

            return {
                result: "failed",
                data,
                code: ExecutionErrors.UserOperationReverted
            }
        } catch {
            // no error we go the result
            return {
                result: "failed",
                data: "Unknown error, could not parse target call data result.",
                code: ExecutionErrors.UserOperationReverted
            } as const
        }
    }
}

function getSimulateHandleOpResult(data: Hex): SimulateHandleOpResult {
    try {
        const decodedError = decodeErrorResult({
            abi: EntryPointV07SimulationsAbi,
            data: data
        })

        if (
            decodedError &&
            decodedError.errorName === "FailedOp" &&
            decodedError.args
        ) {
            return {
                result: "failed",
                data: decodedError.args[1] as string,
                code: ValidationErrors.SimulateValidation
            } as const
        }

        if (
            decodedError &&
            decodedError.errorName === "FailedOpWithRevert" &&
            decodedError.args
        ) {
            return {
                result: "failed",
                data: `${decodedError.args[1]} ${parseFailedOpWithRevert(
                    decodedError.args?.[2] as Hex
                )}`,
                code: ValidationErrors.SimulateValidation
            } as const
        }
    } catch {
        // no error we go the result
        const decodedResult: ExecutionResult = decodeFunctionResult({
            abi: EntryPointV07SimulationsAbi,
            functionName: "simulateHandleOp",
            data
        }) as unknown as ExecutionResult

        return {
            result: "execution",
            data: {
                executionResult: decodedResult
            } as const
        }
    }
    throw new Error("Unexpected error")
}<|MERGE_RESOLUTION|>--- conflicted
+++ resolved
@@ -13,12 +13,8 @@
     binarySearchCallResultSchema
 } from "@alto/types"
 import {
-<<<<<<< HEAD
     Logger,
-    addAuthorizationStateOverrides,
-=======
     getAuthorizationStateOverrides,
->>>>>>> ff3d9e4a
     getUserOperationHash,
     toPackedUserOperation
 } from "@alto/utils"
