--- conflicted
+++ resolved
@@ -142,16 +142,7 @@
             }
         }
 
-<<<<<<< HEAD
         stateOverrides = await getAuthorizationStateOverrides({
-=======
-        // Remove state override if not supported by network.
-        if (!this.config.balanceOverride) {
-            stateOverrides = undefined
-        }
-
-        stateOverrides = getAuthorizationStateOverrides({
->>>>>>> 09cbc479
             userOperations: [userOperation],
             stateOverrides
         })
