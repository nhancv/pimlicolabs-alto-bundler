import {
    Address,
    EntryPointAbi,
    ExecutionResult,
    RpcError,
    StakeInfo,
    StorageMap,
    UserOperation,
    ValidationErrors,
    ValidationResultWithAggregation,
    entryPointErrorsSchema,
    ReferencedCodeHashes,
    entryPointExecutionErrorSchema,
    CodeHashGetterBytecode,
    CodeHashGetterAbi
} from "@alto/types"
import { ValidationResult } from "@alto/types"
<<<<<<< HEAD
import {
    Logger,
    Metrics,
    getAddressFromInitCodeOrPaymasterAndData
} from "@alto/utils"
=======
import { Logger, Metrics } from "@alto/utils"
>>>>>>> 7c57ec28
import {
    PublicClient,
    getContract,
    encodeFunctionData,
    decodeErrorResult,
    Account,
    Transport,
    Chain,
<<<<<<< HEAD
    zeroAddress,
    keccak256,
    decodeAbiParameters,
    Hex,
    encodeDeployData,
    ExecutionRevertedError
=======
    ContractFunctionExecutionError,
    BaseError
>>>>>>> 7c57ec28
} from "viem"
import { hexDataSchema } from "@alto/types"
import { z } from "zod"
import { fromZodError } from "zod-validation-error"
<<<<<<< HEAD
import {
    BundlerTracerResult,
    ExitInfo,
    bundlerCollectorTracer
} from "./BundlerCollectorTracer"
import { debug_traceCall } from "./tracer"
import { tracerResultParser } from "./TracerResultParser"
import { IValidator } from "@alto/types"
import { SenderManager } from "@alto/executor"
=======
import * as sentry from "@sentry/node"
export interface IValidator {
    getExecutionResult(userOperation: UserOperation, usingTenderly?: boolean): Promise<ExecutionResult>
    getValidationResult(userOperation: UserOperation, usingTenderly?: boolean): Promise<ValidationResult>
    validateUserOperation(userOperation: UserOperation, usingTenderly?: boolean): Promise<ValidationResult>
}
>>>>>>> 7c57ec28

// let id = 0

async function simulateTenderlyCall(publicClient: PublicClient, params: any) {
    const response = await publicClient.transport
        .request({ method: "eth_call", params })
        .catch((e) => {
            return e
        })

    const parsedObject = z
        .object({
            cause: z.object({
                data: hexDataSchema
            })
        })
        .parse(response)

    return parsedObject.cause.data
}

const ErrorSig = keccak256(Buffer.from("Error(string)")).slice(0, 10) // 0x08c379a0
const FailedOpSig = keccak256(Buffer.from("FailedOp(uint256,string)")).slice(
    0,
    10
) // 0x220266b6

interface DecodedError {
    message: string
    opIndex?: number
}

/**
 * decode bytes thrown by revert as Error(message) or FailedOp(opIndex,paymaster,message)
 */
export function decodeErrorReason(error: string): DecodedError | null {
    if (error.startsWith(ErrorSig)) {
        const [message] = decodeAbiParameters(
            ["string"],
            `0x${error.substring(10)}`
        ) as [string]
        return { message }
    }
    if (error.startsWith(FailedOpSig)) {
        let [opIndex, message] = decodeAbiParameters(
            ["uint256", "string"],
            `0x${error.substring(10)}`
        ) as [number, string]
        message = `FailedOp: ${message as string}`
        return {
            message,
            opIndex
        }
    }
    return null
}

async function getSimulationResult(
    errorResult: unknown,
    logger: Logger,
    simulationType: "validation" | "execution",
    usingTenderly = false
): Promise<
    ValidationResult | ValidationResultWithAggregation | ExecutionResult
> {
    const entryPointErrorSchemaParsing = usingTenderly
        ? entryPointErrorsSchema.safeParse(errorResult)
        : entryPointExecutionErrorSchema.safeParse(errorResult)

    if (!entryPointErrorSchemaParsing.success) {
<<<<<<< HEAD
        const err = fromZodError(entryPointErrorSchemaParsing.error)
        logger.error(
            { error: err.message },
            "unexpected error during valiation"
        )
        logger.error(JSON.stringify(errorResult))
        err.message = `User Operation simulation returned unexpected invalid response: ${err.message}`
        throw err
=======
        try {
            const err = fromZodError(entryPointErrorSchemaParsing.error)
            logger.error({ error: err.message }, "unexpected error during valiation")
            logger.error(JSON.stringify(errorResult))
            err.message = `User Operation simulation returned unexpected invalid response: ${err.message}`
            throw err
        } catch {
            if (errorResult instanceof BaseError) {
                const revertError = errorResult.walk((err) => err instanceof ContractFunctionExecutionError)
                throw new RpcError(
                    `UserOperation reverted during simulation with reason: ${(revertError?.cause as any)?.reason}`,
                    ValidationErrors.SimulateValidation
                )
            }
            sentry.captureException(errorResult)
            throw new Error(`User Operation simulation returned unexpected invalid response: ${errorResult}`)
        }
>>>>>>> 7c57ec28
    }

    const errorData = entryPointErrorSchemaParsing.data

    if (errorData.errorName === "FailedOp") {
        const reason = errorData.args.reason
        throw new RpcError(
            `UserOperation reverted during simulation with reason: ${reason}`,
            ValidationErrors.SimulateValidation
        )
    }

    if (simulationType === "validation") {
        if (
            errorData.errorName !== "ValidationResult" &&
            errorData.errorName !== "ValidationResultWithAggregation"
        ) {
            throw new Error(
                "Unexpected error - errorName is not ValidationResult or ValidationResultWithAggregation"
            )
        }
    } else if (errorData.errorName !== "ExecutionResult") {
        throw new Error("Unexpected error - errorName is not ExecutionResult")
    }

    const simulationResult = errorData.args

    return simulationResult
}

export class UnsafeValidator implements IValidator {
    publicClient: PublicClient<Transport, Chain>
    entryPoint: Address
    logger: Logger
    metrics: Metrics
    utilityWallet: Account
    usingTenderly: boolean

    constructor(
        publicClient: PublicClient<Transport, Chain>,
        entryPoint: Address,
        logger: Logger,
        metrics: Metrics,
        utilityWallet: Account,
        usingTenderly = false
    ) {
        this.publicClient = publicClient
        this.entryPoint = entryPoint
        this.logger = logger
        this.metrics = metrics
        this.utilityWallet = utilityWallet
        this.usingTenderly = usingTenderly
    }

    async getExecutionResult(
        userOperation: UserOperation
    ): Promise<ExecutionResult> {
        const entryPointContract = getContract({
            address: this.entryPoint,
            abi: EntryPointAbi,
            publicClient: this.publicClient
        })

        if (this.usingTenderly) {
            const tenderlyResult = await simulateTenderlyCall(
                this.publicClient,
                [
                    {
                        to: this.entryPoint,
                        data: encodeFunctionData({
                            abi: entryPointContract.abi,
                            functionName: "simulateHandleOp",
                            args: [
                                userOperation,
                                "0x0000000000000000000000000000000000000000",
                                "0x"
                            ]
                        })
                    },
                    "latest"
                ]
            )

            const errorResult = decodeErrorResult({
                abi: entryPointContract.abi,
                data: tenderlyResult
            })

            return getSimulationResult(
                errorResult,
                this.logger,
                "execution",
                this.usingTenderly
            ) as Promise<ExecutionResult>
        }
        const errorResult = await entryPointContract.simulate
            .simulateHandleOp(
                [
                    userOperation,
                    "0x0000000000000000000000000000000000000000",
                    "0x"
                ],
                {
                    account: this.utilityWallet
                }
            )
            .catch((e) => {
                if (e instanceof Error) {
                    return e
                }
                throw e
            })

        return getSimulationResult(
            errorResult,
            this.logger,
            "execution",
            this.usingTenderly
        ) as Promise<ExecutionResult>
    }

    async getValidationResult(
        userOperation: UserOperation,
        _codeHashes?: ReferencedCodeHashes
    ): Promise<
        (ValidationResult | ValidationResultWithAggregation) & {
            storageMap: StorageMap
            referencedContracts?: ReferencedCodeHashes
        }
    > {
        const entryPointContract = getContract({
            address: this.entryPoint,
            abi: EntryPointAbi,
            publicClient: this.publicClient
        })

        if (this.usingTenderly) {
            const tenderlyResult = await simulateTenderlyCall(
                this.publicClient,
                [
                    {
                        to: this.entryPoint,
                        data: encodeFunctionData({
                            abi: entryPointContract.abi,
                            functionName: "simulateValidation",
                            args: [userOperation]
                        })
                    },
                    "latest"
                ]
            )

            const errorResult = decodeErrorResult({
                abi: entryPointContract.abi,
                data: tenderlyResult
            })

            return {
                ...((await getSimulationResult(
                    errorResult,
                    this.logger,
                    "validation",
                    this.usingTenderly
                )) as ValidationResult | ValidationResultWithAggregation),
                storageMap: {}
            }
        }

        const errorResult = await entryPointContract.simulate
            .simulateValidation([userOperation])
            .catch((e) => {
                if (e instanceof Error) {
                    return e
                }
                throw e
            })

        return {
            ...((await getSimulationResult(
                errorResult,
                this.logger,
                "validation",
                this.usingTenderly
            )) as ValidationResult | ValidationResultWithAggregation),
            storageMap: {}
        }
    }

    async validateUserOperation(
        userOperation: UserOperation,
        _referencedContracts?: ReferencedCodeHashes
    ): Promise<
        (ValidationResult | ValidationResultWithAggregation) & {
            storageMap: StorageMap
            referencedContracts?: ReferencedCodeHashes
        }
    > {
        try {
            const validationResult =
                await this.getValidationResult(userOperation)

            if (validationResult.returnInfo.sigFailed) {
                throw new RpcError(
                    "Invalid UserOp signature or  paymaster signature",
                    ValidationErrors.InvalidSignature
                )
            }

            if (
                validationResult.returnInfo.validUntil <
                Date.now() / 1000 + 30
            ) {
                throw new RpcError(
                    "expires too soon",
                    ValidationErrors.ExpiresShortly
                )
            }

            this.metrics.userOperationsValidationSuccess.inc()

            return validationResult
        } catch (e) {
            // console.log(e)
            this.metrics.userOperationsValidationFailure.inc()
            throw e
        }
    }
}

export class SafeValidator extends UnsafeValidator implements IValidator {
    private senderManager: SenderManager

    constructor(
        publicClient: PublicClient<Transport, Chain>,
        senderManager: SenderManager,
        entryPoint: Address,
        logger: Logger,
        metrics: Metrics,
        utilityWallet: Account,
        usingTenderly = false
    ) {
        super(
            publicClient,
            entryPoint,
            logger,
            metrics,
            utilityWallet,
            usingTenderly
        )
        this.senderManager = senderManager
    }

    async validateUserOperation(
        userOperation: UserOperation,
        referencedContracts?: ReferencedCodeHashes
    ): Promise<
        (ValidationResult | ValidationResultWithAggregation) & {
            storageMap: StorageMap
            referencedContracts?: ReferencedCodeHashes
        }
    > {
        try {
            const validationResult =
                await this.getValidationResult(userOperation, referencedContracts)

            if (validationResult.returnInfo.sigFailed) {
                throw new RpcError(
                    "Invalid UserOp signature or paymaster signature",
                    ValidationErrors.InvalidSignature
                )
            }

            if (
                validationResult.returnInfo.validUntil <
                Date.now() / 1000 + 30
            ) {
                throw new RpcError(
                    "expires too soon",
                    ValidationErrors.ExpiresShortly
                )
            }

            this.metrics.userOperationsValidationSuccess.inc()

            return validationResult
        } catch (e) {
            this.metrics.userOperationsValidationFailure.inc()
            throw e
        }
    }

    async getCodeHashes(addresses: string[]): Promise<ReferencedCodeHashes> {
        const deployData = encodeDeployData({
            abi: CodeHashGetterAbi,
            bytecode: CodeHashGetterBytecode,
            args: [addresses]
        })

        const wallet = await this.senderManager.getWallet()

        let hash: string = ""

        try {
            await this.publicClient.call({
                account: wallet,
                data: deployData
            })
        } catch (e) {
            const error = e as ExecutionRevertedError
            hash = (error.walk() as any).data
        }

        this.senderManager.pushWallet(wallet)

        return {
            hash,
            addresses
        }
    }

    async getValidationResult(
        userOperation: UserOperation,
        codeHashes?: ReferencedCodeHashes
    ): Promise<
        (ValidationResult | ValidationResultWithAggregation) & {
            referencedContracts?: ReferencedCodeHashes
            storageMap: StorageMap
        }
    > {
        if (this.usingTenderly) {
            return super.getValidationResult(userOperation)
        }

        if (codeHashes && codeHashes.addresses.length > 0) {
            const { hash } = await this.getCodeHashes(codeHashes.addresses)
            if (hash !== codeHashes.hash) {
                throw new RpcError(
                    "code hashes mismatch",
                    ValidationErrors.OpcodeValidation
                )
            }
        }

        const [res, tracerResult] =
            await this.getValidationResultWithTracer(userOperation)

        const [contractAddresses, storageMap] = tracerResultParser(
            userOperation,
            tracerResult,
            res,
            this.entryPoint.toLowerCase() as Address
        )

        if (!codeHashes) {
            codeHashes = await this.getCodeHashes(contractAddresses)
        }

        if ((res as any) === "0x") {
            throw new Error(
                "simulateValidation reverted with no revert string!"
            )
        }
        return {
            ...res,
            referencedContracts: codeHashes,
            storageMap
        }
    }

    async getValidationResultWithTracer(
        userOperation: UserOperation
    ): Promise<[ValidationResult, BundlerTracerResult]> {
        const tracerResult = await debug_traceCall(
            this.publicClient,
            {
                from: zeroAddress,
                to: this.entryPoint,
                data: encodeFunctionData({
                    abi: EntryPointAbi,
                    functionName: "simulateValidation",
                    args: [userOperation]
                })
            },
            {
                tracer: bundlerCollectorTracer
            }
        )

        const lastResult = tracerResult.calls.slice(-1)[0]
        if (lastResult.type !== "REVERT") {
            throw new Error("Invalid response. simulateCall must revert")
        }

        const data = (lastResult as ExitInfo).data
        if (data === "0x") {
            return [data as any, tracerResult]
        }

        try {
            const { errorName, args: errorArgs } = decodeErrorResult({
                abi: EntryPointAbi,
                data
            })

            const errFullName = `${errorName}(${errorArgs.toString()})`
            const errorResult = this.parseErrorResult(userOperation, {
                errorName,
                errorArgs
            })
            if (!errorName.includes("Result")) {
                // a real error, not a result.
                throw new Error(errFullName)
            }
            // @ts-ignore
            return [errorResult, tracerResult]
        } catch (e: any) {
            // if already parsed, throw as is
            if (e.code != null) {
                throw e
            }
            // not a known error of EntryPoint (probably, only Error(string), since FailedOp is handled above)
            const err = decodeErrorReason(data)
            throw new RpcError(err != null ? err.message : data, 111)
        }
    }

    parseErrorResult(
        userOp: UserOperation,
        errorResult: { errorName: string; errorArgs: any }
    ): ValidationResult | ValidationResultWithAggregation {
        if (!errorResult?.errorName?.startsWith("ValidationResult")) {
            // parse it as FailedOp
            // if its FailedOp, then we have the paymaster param... otherwise its an Error(string)
            let paymaster = errorResult.errorArgs.paymaster
            if (paymaster === zeroAddress) {
                paymaster = undefined
            }

            // eslint-disable-next-line
            const msg: string =
                errorResult.errorArgs[1] ?? errorResult.toString()

            if (paymaster == null) {
                throw new RpcError(
                    `account validation failed: ${msg}`,
                    ValidationErrors.SimulateValidation
                )
            }
            throw new RpcError(
                `paymaster validation failed: ${msg}`,
                ValidationErrors.SimulatePaymasterValidation,
                {
                    paymaster
                }
            )
        }

        const [
            returnInfo,
            senderInfo,
            factoryInfo,
            paymasterInfo,
            aggregatorInfo // may be missing (exists only SimulationResultWithAggregator)
        ] = errorResult.errorArgs

        // extract address from "data" (first 20 bytes)
        // add it as "addr" member to the "stakeinfo" struct
        // if no address, then return "undefined" instead of struct.
        function fillEntity(data: Hex, info: StakeInfo): StakeInfo | undefined {
            const addr = getAddressFromInitCodeOrPaymasterAndData(data)
            return addr == null
                ? undefined
                : {
                      ...info,
                      addr
                  }
        }

        function fillEntityAggregator(
            data: Hex,
            info: StakeInfo
        ): { aggregator: Address; stakeInfo: StakeInfo } | undefined {
            const addr = getAddressFromInitCodeOrPaymasterAndData(data)
            return addr == null
                ? undefined
                : {
                      aggregator: data,
                      stakeInfo: {
                          ...info,
                          addr
                      }
                  }
        }

        return {
            returnInfo,
            senderInfo: {
                ...senderInfo,
                addr: userOp.sender
            },
            factoryInfo: fillEntity(userOp.initCode, factoryInfo),
            paymasterInfo: fillEntity(userOp.paymasterAndData, paymasterInfo),
            aggregatorInfo: fillEntityAggregator(
                aggregatorInfo?.actualAggregator,
                aggregatorInfo?.stakeInfo
            )
        }
    }
}<|MERGE_RESOLUTION|>--- conflicted
+++ resolved
@@ -15,15 +15,11 @@
     CodeHashGetterAbi
 } from "@alto/types"
 import { ValidationResult } from "@alto/types"
-<<<<<<< HEAD
 import {
     Logger,
     Metrics,
     getAddressFromInitCodeOrPaymasterAndData
 } from "@alto/utils"
-=======
-import { Logger, Metrics } from "@alto/utils"
->>>>>>> 7c57ec28
 import {
     PublicClient,
     getContract,
@@ -32,22 +28,18 @@
     Account,
     Transport,
     Chain,
-<<<<<<< HEAD
     zeroAddress,
     keccak256,
     decodeAbiParameters,
     Hex,
     encodeDeployData,
     ExecutionRevertedError
-=======
     ContractFunctionExecutionError,
     BaseError
->>>>>>> 7c57ec28
 } from "viem"
 import { hexDataSchema } from "@alto/types"
 import { z } from "zod"
 import { fromZodError } from "zod-validation-error"
-<<<<<<< HEAD
 import {
     BundlerTracerResult,
     ExitInfo,
@@ -57,14 +49,7 @@
 import { tracerResultParser } from "./TracerResultParser"
 import { IValidator } from "@alto/types"
 import { SenderManager } from "@alto/executor"
-=======
 import * as sentry from "@sentry/node"
-export interface IValidator {
-    getExecutionResult(userOperation: UserOperation, usingTenderly?: boolean): Promise<ExecutionResult>
-    getValidationResult(userOperation: UserOperation, usingTenderly?: boolean): Promise<ValidationResult>
-    validateUserOperation(userOperation: UserOperation, usingTenderly?: boolean): Promise<ValidationResult>
-}
->>>>>>> 7c57ec28
 
 // let id = 0
 
@@ -135,34 +120,32 @@
         : entryPointExecutionErrorSchema.safeParse(errorResult)
 
     if (!entryPointErrorSchemaParsing.success) {
-<<<<<<< HEAD
-        const err = fromZodError(entryPointErrorSchemaParsing.error)
-        logger.error(
-            { error: err.message },
-            "unexpected error during valiation"
-        )
-        logger.error(JSON.stringify(errorResult))
-        err.message = `User Operation simulation returned unexpected invalid response: ${err.message}`
-        throw err
-=======
         try {
             const err = fromZodError(entryPointErrorSchemaParsing.error)
-            logger.error({ error: err.message }, "unexpected error during valiation")
+            logger.error(
+                { error: err.message },
+                "unexpected error during valiation"
+            )
             logger.error(JSON.stringify(errorResult))
             err.message = `User Operation simulation returned unexpected invalid response: ${err.message}`
             throw err
         } catch {
             if (errorResult instanceof BaseError) {
-                const revertError = errorResult.walk((err) => err instanceof ContractFunctionExecutionError)
+                const revertError = errorResult.walk(
+                    (err) => err instanceof ContractFunctionExecutionError
+                )
                 throw new RpcError(
-                    `UserOperation reverted during simulation with reason: ${(revertError?.cause as any)?.reason}`,
+                    `UserOperation reverted during simulation with reason: ${
+                        (revertError?.cause as any)?.reason
+                    }`,
                     ValidationErrors.SimulateValidation
                 )
             }
             sentry.captureException(errorResult)
-            throw new Error(`User Operation simulation returned unexpected invalid response: ${errorResult}`)
-        }
->>>>>>> 7c57ec28
+            throw new Error(
+                `User Operation simulation returned unexpected invalid response: ${errorResult}`
+            )
+        }
     }
 
     const errorData = entryPointErrorSchemaParsing.data
@@ -425,8 +408,10 @@
         }
     > {
         try {
-            const validationResult =
-                await this.getValidationResult(userOperation, referencedContracts)
+            const validationResult = await this.getValidationResult(
+                userOperation,
+                referencedContracts
+            )
 
             if (validationResult.returnInfo.sigFailed) {
                 throw new RpcError(
