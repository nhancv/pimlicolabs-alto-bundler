--- conflicted
+++ resolved
@@ -1,8 +1,4 @@
-<<<<<<< HEAD
 import { IExecutor, ExecutorManager } from "@alto/executor"
-=======
-import { ExecutorManager } from "@alto/executor"
->>>>>>> 6c932bb1
 import { IReputationManager, Mempool, Monitor } from "@alto/mempool"
 import {
     Address,
@@ -29,8 +25,8 @@
     PimlicoGetUserOperationStatusResponseResult,
     RpcError,
     SendUserOperationResponseResult,
-<<<<<<< HEAD
-    SupportedEntryPointsResponseResult, UserOperation,
+    SupportedEntryPointsResponseResult,
+    UserOperation,
     logSchema,
     receiptSchema,
     ValidationErrors,
@@ -38,15 +34,7 @@
     MempoolUserOperation,
     CompressedUserOperation,
     deriveUserOperation,
-    IOpInflatorAbi,
-=======
-    SupportedEntryPointsResponseResult,
-    UserOperation,
-    ValidationErrors,
-    bundlerGetStakeStatusResponseSchema,
-    logSchema,
-    receiptSchema
->>>>>>> 6c932bb1
+    IOpInflatorAbi
 } from "@alto/types"
 import {
     Logger,
@@ -80,10 +68,7 @@
     estimateVerificationGasLimit
 } from "./gasEstimation"
 import { NonceQueuer } from "./nonceQueuer"
-<<<<<<< HEAD
 import { StateOverrides } from "@alto/types"
-=======
->>>>>>> 6c932bb1
 
 export interface IRpcEndpoint {
     handleMethod(request: BundlerRequest): Promise<BundlerResponse>
@@ -282,7 +267,9 @@
             case "pimlico_sendCompressedUserOperation":
                 return {
                     method,
-                    result: await this.pimlico_sendCompressedUserOperation(...request.params)
+                    result: await this.pimlico_sendCompressedUserOperation(
+                        ...request.params
+                    )
                 }
         }
     }
@@ -380,10 +367,10 @@
                     .baseFeePerGas
                 gasPrice =
                     userOperation.maxFeePerGas <
-                        (blockBaseFee ?? 0n) + userOperation.maxPriorityFeePerGas
+                    (blockBaseFee ?? 0n) + userOperation.maxPriorityFeePerGas
                         ? userOperation.maxFeePerGas
                         : userOperation.maxPriorityFeePerGas +
-                        (blockBaseFee ?? 0n)
+                          (blockBaseFee ?? 0n)
             }
             const calculatedCallGasLimit =
                 executionResult.paid / gasPrice -
@@ -444,121 +431,7 @@
         userOperation: UserOperation,
         entryPoint: Address
     ): Promise<SendUserOperationResponseResult> {
-<<<<<<< HEAD
         await this.addToMempoolIfValid(userOperation, entryPoint)
-=======
-        if (this.entryPoint !== entryPoint) {
-            throw new RpcError(
-                `EntryPoint ${entryPoint} not supported, supported EntryPoints: ${this.entryPoint}`
-            )
-        }
-
-        if (
-            this.chainId === chains.celoAlfajores.id ||
-            this.chainId === chains.celo.id
-        ) {
-            if (
-                userOperation.maxFeePerGas !==
-                userOperation.maxPriorityFeePerGas
-            ) {
-                throw new RpcError(
-                    "maxPriorityFeePerGas must equal maxFeePerGas on Celo chains"
-                )
-            }
-        }
-
-        if (this.minimumGasPricePercent !== 0) {
-            const gasPrice = await getGasPrice(
-                this.chainId,
-                this.publicClient,
-                this.logger
-            )
-            const minMaxFeePerGas =
-                (gasPrice.maxFeePerGas * BigInt(this.minimumGasPricePercent)) /
-                100n
-            if (userOperation.maxFeePerGas < minMaxFeePerGas) {
-                throw new RpcError(
-                    `maxFeePerGas must be at least ${minMaxFeePerGas} (current maxFeePerGas: ${gasPrice.maxFeePerGas}) - use pimlico_getUserOperationGasPrice to get the current gas price`
-                )
-            }
-
-            if (userOperation.maxPriorityFeePerGas < minMaxFeePerGas) {
-                throw new RpcError(
-                    `maxPriorityFeePerGas must be at least ${minMaxFeePerGas} (current maxPriorityFeePerGas: ${gasPrice.maxPriorityFeePerGas}) - use pimlico_getUserOperationGasPrice to get the current gas price`
-                )
-            }
-        }
-
-        if (userOperation.verificationGasLimit < 10000n) {
-            throw new RpcError("verificationGasLimit must be at least 10000")
-        }
-
-        this.logger.trace({ userOperation, entryPoint }, "beginning validation")
-        this.metrics.userOperationsReceived.inc()
-
-        if (
-            userOperation.preVerificationGas === 0n ||
-            userOperation.verificationGasLimit === 0n ||
-            userOperation.callGasLimit === 0n
-        ) {
-            throw new RpcError(
-                "user operation gas limits must be larger than 0"
-            )
-        }
-
-        const entryPointContract = getContract({
-            address: this.entryPoint,
-            abi: EntryPointAbi,
-            publicClient: this.publicClient
-        })
-
-        const [nonceKey, userOperationNonceValue] = getNonceKeyAndValue(
-            userOperation.nonce
-        )
-
-        const getNonceResult = await entryPointContract.read.getNonce(
-            [userOperation.sender, nonceKey],
-            {
-                blockTag: "latest"
-            }
-        )
-
-        const [_, currentNonceValue] = getNonceKeyAndValue(getNonceResult)
-
-        if (userOperationNonceValue < currentNonceValue) {
-            throw new RpcError(
-                "UserOperation reverted during simulation with reason: AA25 invalid account nonce",
-                ValidationErrors.SimulateValidation
-            )
-        }
-        if (userOperationNonceValue > currentNonceValue + 10n) {
-            throw new RpcError(
-                "UserOperation reverted during simulation with reason: AA25 invalid account nonce",
-                ValidationErrors.SimulateValidation
-            )
-        }
-        if (userOperationNonceValue === currentNonceValue) {
-            const validationResult =
-                await this.validator.validateUserOperation(userOperation)
-            await this.reputationManager.checkReputation(
-                userOperation,
-                validationResult
-            )
-            await this.mempool.checkEntityMultipleRoleViolation(userOperation)
-            const success = this.mempool.add(
-                userOperation,
-                validationResult.referencedContracts
-            )
-            if (!success) {
-                throw new RpcError(
-                    "UserOperation reverted during simulation with reason: AA25 invalid account nonce",
-                    ValidationErrors.SimulateValidation
-                )
-            }
-        } else {
-            this.nonceQueuer.add(userOperation)
-        }
->>>>>>> 6c932bb1
 
         const hash = getUserOperationHash(
             userOperation,
@@ -832,7 +705,9 @@
         }
         return this.mempool
             .dumpOutstanding()
-            .map((userOpInfo) => deriveUserOperation(userOpInfo.mempoolUserOperation))
+            .map((userOpInfo) =>
+                deriveUserOperation(userOpInfo.mempoolUserOperation)
+            )
     }
 
     async debug_bundler_sendBundleNow(): Promise<BundlerSendBundleNowResponseResult> {
@@ -1054,29 +929,38 @@
     async pimlico_sendCompressedUserOperation(
         compressedCalldata: Hex,
         inflatorAddress: Address,
-        entryPoint: Address,
+        entryPoint: Address
     ) {
         if (this.compressionHandler === null) {
             throw new RpcError("Endpoint not supported")
         }
 
         // check if inflator is registered with our PerOpInflator.
-        const inflatorId = await this.compressionHandler.getInflatorRegisteredId(inflatorAddress, this.publicClient)
+        const inflatorId =
+            await this.compressionHandler.getInflatorRegisteredId(
+                inflatorAddress,
+                this.publicClient
+            )
 
         if (inflatorId === 0) {
-            throw new RpcError(`Inflator ${inflatorAddress} is not registered`, ValidationErrors.InvalidFields)
+            throw new RpcError(
+                `Inflator ${inflatorAddress} is not registered`,
+                ValidationErrors.InvalidFields
+            )
         }
 
         // infalte + start to validate user op.
         const inflatorContract = getContract({
             address: inflatorAddress,
             abi: IOpInflatorAbi,
-            publicClient: this.publicClient,
+            publicClient: this.publicClient
         })
 
         let inflatedOp: UserOperation
         try {
-            inflatedOp = await inflatorContract.read.inflate([compressedCalldata])
+            inflatedOp = await inflatorContract.read.inflate([
+                compressedCalldata
+            ])
         } catch (e) {
             throw new RpcError(
                 `Inflator ${inflatorAddress} failed to inflate calldata ${compressedCalldata}, due to ${e}`,
@@ -1088,24 +972,23 @@
         const perOpInflatorId = this.compressionHandler.perOpInflatorId
 
         if (perOpInflatorId === 0) {
-            throw new RpcError(`PerUserOp ${this.compressionHandler.perOpInflatorAddress} has not been registered with BundelBulker`, ValidationErrors.InvalidFields)
+            throw new RpcError(
+                `PerUserOp ${this.compressionHandler.perOpInflatorAddress} has not been registered with BundelBulker`,
+                ValidationErrors.InvalidFields
+            )
         }
 
         const compressedUserOp: CompressedUserOperation = {
             compressedCalldata,
             inflatedOp,
             inflatorAddress,
-            inflatorId,
-        };
+            inflatorId
+        }
 
         // check userOps inputs.
         await this.addToMempoolIfValid(compressedUserOp, entryPoint)
 
-        const hash = getUserOperationHash(
-            inflatedOp,
-            entryPoint,
-            this.chainId
-        )
+        const hash = getUserOperationHash(inflatedOp, entryPoint, this.chainId)
 
         return hash
     }
